<?xml version="1.0" encoding="UTF-8"?>
<project xmlns="http://maven.apache.org/POM/4.0.0"
         xmlns:xsi="http://www.w3.org/2001/XMLSchema-instance"
         xsi:schemaLocation="http://maven.apache.org/POM/4.0.0 http://maven.apache.org/xsd/maven-4.0.0.xsd">
    <modelVersion>4.0.0</modelVersion>

    <parent>
        <groupId>org.keycloak</groupId>
        <artifactId>keycloak-authz-parent</artifactId>
<<<<<<< HEAD
        <version>26.1.0</version>
=======
        <version>26.1.4</version>
>>>>>>> b281b5f0
        <relativePath>../pom.xml</relativePath>
    </parent>

    <artifactId>keycloak-authz-provider-parent</artifactId>
    <packaging>pom</packaging>

    <name>Keycloak AuthZ: Policy Provider Parent</name>

    <modules>
        <module>common</module>
    </modules>

</project><|MERGE_RESOLUTION|>--- conflicted
+++ resolved
@@ -7,11 +7,7 @@
     <parent>
         <groupId>org.keycloak</groupId>
         <artifactId>keycloak-authz-parent</artifactId>
-<<<<<<< HEAD
-        <version>26.1.0</version>
-=======
         <version>26.1.4</version>
->>>>>>> b281b5f0
         <relativePath>../pom.xml</relativePath>
     </parent>
 
