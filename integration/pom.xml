--- conflicted
+++ resolved
@@ -1,31 +1,28 @@
-<project xmlns="http://maven.apache.org/POM/4.0.0" xmlns:xsi="http://www.w3.org/2001/XMLSchema-instance"
-         xsi:schemaLocation="http://maven.apache.org/POM/4.0.0 http://maven.apache.org/maven-v4_0_0.xsd">
-    <parent>
-        <artifactId>keycloak-parent</artifactId>
-        <groupId>org.keycloak</groupId>
-        <version>1.0-alpha-2-SNAPSHOT</version>
-        <relativePath>../pom.xml</relativePath>
-    </parent>
-    <name>Keycloak Integration</name>
-    <description/>
-    <modelVersion>4.0.0</modelVersion>
-
-    <groupId>org.keycloak</groupId>
-    <artifactId>integration-pom</artifactId>
-    <packaging>pom</packaging>
-
-    <modules>
-        <module>adapter-core</module>
-        <module>jaxrs-oauth-client</module>
-        <module>servlet-oauth-client</module>
-        <module>as7-eap6/adapter</module>
-        <module>undertow</module>
-        <module>wildfly-subsystem</module>
-<<<<<<< HEAD
-        <module>as7-eap-subsystem</module>
-=======
-        <module>js</module>
->>>>>>> 564223b3
-        <!-- <module>as7-eap6/jboss-modules</module> -->
-    </modules>
-</project>
+<project xmlns="http://maven.apache.org/POM/4.0.0" xmlns:xsi="http://www.w3.org/2001/XMLSchema-instance"
+         xsi:schemaLocation="http://maven.apache.org/POM/4.0.0 http://maven.apache.org/maven-v4_0_0.xsd">
+    <parent>
+        <artifactId>keycloak-parent</artifactId>
+        <groupId>org.keycloak</groupId>
+        <version>1.0-alpha-2-SNAPSHOT</version>
+        <relativePath>../pom.xml</relativePath>
+    </parent>
+    <name>Keycloak Integration</name>
+    <description/>
+    <modelVersion>4.0.0</modelVersion>
+
+    <groupId>org.keycloak</groupId>
+    <artifactId>integration-pom</artifactId>
+    <packaging>pom</packaging>
+
+    <modules>
+        <module>adapter-core</module>
+        <module>jaxrs-oauth-client</module>
+        <module>servlet-oauth-client</module>
+        <module>as7-eap6/adapter</module>
+        <module>undertow</module>
+        <module>wildfly-subsystem</module>
+        <module>as7-eap-subsystem</module>
+        <module>js</module>
+        <!-- <module>as7-eap6/jboss-modules</module> -->
+    </modules>
+</project>