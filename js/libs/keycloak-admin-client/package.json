--- conflicted
+++ resolved
@@ -1,10 +1,6 @@
 {
   "name": "@keycloak/keycloak-admin-client",
-<<<<<<< HEAD
-  "version": "26.1.0",
-=======
   "version": "26.1.4",
->>>>>>> b281b5f0
   "description": "A client to interact with Keycloak's Administration API",
   "type": "module",
   "main": "lib/index.js",
