--- conflicted
+++ resolved
@@ -1,10 +1,6 @@
 {
   "name": "@keycloak/keycloak-ui-shared",
-<<<<<<< HEAD
-  "version": "26.1.0",
-=======
   "version": "26.1.4",
->>>>>>> b281b5f0
   "type": "module",
   "main": "./dist/keycloak-ui-shared.js",
   "types": "./dist/keycloak-ui-shared.d.ts",
