package org.keycloak.services.managers;

import org.jboss.logging.Logger;
import org.jboss.resteasy.specimpl.MultivaluedMapImpl;
import org.jboss.resteasy.spi.HttpRequest;
import org.keycloak.ClientConnection;
import org.keycloak.RSATokenVerifier;
import org.keycloak.VerificationException;
import org.keycloak.authentication.RequiredActionContext;
import org.keycloak.authentication.RequiredActionFactory;
import org.keycloak.authentication.RequiredActionProvider;
import org.keycloak.broker.provider.IdentityProvider;
import org.keycloak.events.Details;
import org.keycloak.events.EventBuilder;
import org.keycloak.events.EventType;
import org.keycloak.jose.jws.JWSBuilder;
import org.keycloak.login.LoginFormsProvider;
import org.keycloak.models.ClientModel;
import org.keycloak.models.ClientSessionModel;
import org.keycloak.models.UserConsentModel;
import org.keycloak.models.KeycloakSession;
import org.keycloak.models.ProtocolMapperModel;
import org.keycloak.models.RealmModel;
import org.keycloak.models.RequiredCredentialModel;
import org.keycloak.models.RoleModel;
import org.keycloak.models.UserCredentialModel;
import org.keycloak.models.UserCredentialValueModel;
import org.keycloak.models.UserModel;
import org.keycloak.models.UserModel.RequiredAction;
import org.keycloak.models.UserSessionModel;
import org.keycloak.models.utils.KeycloakModelUtils;
import org.keycloak.protocol.LoginProtocol;
import org.keycloak.protocol.oidc.TokenManager;
import org.keycloak.provider.ProviderFactory;
import org.keycloak.representations.AccessToken;
import org.keycloak.representations.idm.CredentialRepresentation;
import org.keycloak.services.resources.IdentityBrokerService;
import org.keycloak.services.resources.LoginActionsService;
import org.keycloak.services.resources.RealmsResource;
import org.keycloak.services.Urls;
import org.keycloak.services.util.CookieHelper;
import org.keycloak.services.validation.Validation;
import org.keycloak.util.Time;

import javax.ws.rs.core.Cookie;
import javax.ws.rs.core.HttpHeaders;
import javax.ws.rs.core.MultivaluedMap;
import javax.ws.rs.core.NewCookie;
import javax.ws.rs.core.Response;
import javax.ws.rs.core.UriInfo;

import java.net.URI;
import java.util.HashSet;
import java.util.Iterator;
import java.util.LinkedList;
import java.util.List;
import java.util.Set;
import java.util.concurrent.TimeUnit;

/**
 * Stateless object that manages authentication
 *
 * @author <a href="mailto:bill@burkecentral.com">Bill Burke</a>
 * @version $Revision: 1 $
 */
public class AuthenticationManager {
    protected static Logger logger = Logger.getLogger(AuthenticationManager.class);
    public static final String FORM_USERNAME = "username";
    // used for auth login
    public static final String KEYCLOAK_IDENTITY_COOKIE = "KEYCLOAK_IDENTITY";
    // used solely to determine is user is logged in
    public static final String KEYCLOAK_SESSION_COOKIE = "KEYCLOAK_SESSION";
    public static final String KEYCLOAK_REMEMBER_ME = "KEYCLOAK_REMEMBER_ME";
    public static final String KEYCLOAK_LOGOUT_PROTOCOL = "KEYCLOAK_LOGOUT_PROTOCOL";

    protected BruteForceProtector protector;

    public AuthenticationManager() {
    }

    public AuthenticationManager(BruteForceProtector protector) {
        this.protector = protector;
    }

    public BruteForceProtector getProtector() {
        return protector;
    }

    public static boolean isSessionValid(RealmModel realm, UserSessionModel userSession) {
        if (userSession == null) {
            logger.debug("No user session");
            return false;
        }
        int currentTime = Time.currentTime();
        int max = userSession.getStarted() + realm.getSsoSessionMaxLifespan();
        return userSession != null && userSession.getLastSessionRefresh() + realm.getSsoSessionIdleTimeout() > currentTime && max > currentTime;
    }

    public static void expireUserSessionCookie(KeycloakSession session, UserSessionModel userSession, RealmModel realm, UriInfo uriInfo, HttpHeaders headers, ClientConnection connection) {
        try {
            // check to see if any identity cookie is set with the same session and expire it if necessary
            Cookie cookie = headers.getCookies().get(KEYCLOAK_IDENTITY_COOKIE);
            if (cookie == null) return;
            String tokenString = cookie.getValue();
            AccessToken token = RSATokenVerifier.verifyToken(tokenString, realm.getPublicKey(), Urls.realmIssuer(uriInfo.getBaseUri(), realm.getName()), false);
            UserSessionModel cookieSession = session.sessions().getUserSession(realm, token.getSessionState());
            if (cookieSession == null || !cookieSession.getId().equals(userSession.getId())) return;
            expireIdentityCookie(realm, uriInfo, connection);
            expireRememberMeCookie(realm, uriInfo, connection);
        } catch (Exception e) {
        }

    }

    /**
     * Do not logout broker
     *
     * @param session
     * @param realm
     * @param userSession
     * @param uriInfo
     * @param connection
     * @param headers
     */
    public static void backchannelLogout(KeycloakSession session, RealmModel realm,
                                         UserSessionModel userSession, UriInfo uriInfo,
                                         ClientConnection connection, HttpHeaders headers,
                                         boolean logoutBroker) {
        if (userSession == null) return;
        UserModel user = userSession.getUser();
        userSession.setState(UserSessionModel.State.LOGGING_OUT);

        logger.debugv("Logging out: {0} ({1})", user.getUsername(), userSession.getId());
        expireUserSessionCookie(session, userSession, realm, uriInfo, headers, connection);

        for (ClientSessionModel clientSession : userSession.getClientSessions()) {
            backchannelLogoutClientSession(session, realm, clientSession, userSession, uriInfo, headers);
        }
        if (logoutBroker) {
            String brokerId = userSession.getNote(IdentityBrokerService.BROKER_PROVIDER_ID);
            if (brokerId != null) {
                IdentityProvider identityProvider = IdentityBrokerService.getIdentityProvider(session, realm, brokerId);
                try {
                    identityProvider.backchannelLogout(userSession, uriInfo, realm);
                } catch (Exception e) {
                }
            }
        }
        userSession.setState(UserSessionModel.State.LOGGED_OUT);
        session.sessions().removeUserSession(realm, userSession);
    }

    public static void backchannelLogoutClientSession(KeycloakSession session, RealmModel realm, ClientSessionModel clientSession, UserSessionModel userSession, UriInfo uriInfo, HttpHeaders headers) {
        ClientModel client = clientSession.getClient();
        if (client instanceof ClientModel && !client.isFrontchannelLogout() && !ClientSessionModel.Action.LOGGED_OUT.name().equals(clientSession.getAction())) {
            String authMethod = clientSession.getAuthMethod();
            if (authMethod == null) return; // must be a keycloak service like account
            LoginProtocol protocol = session.getProvider(LoginProtocol.class, authMethod);
            protocol.setRealm(realm)
                    .setHttpHeaders(headers)
                    .setUriInfo(uriInfo);
            protocol.backchannelLogout(userSession, clientSession);
            clientSession.setAction(ClientSessionModel.Action.LOGGED_OUT.name());
        }

    }

    // Logout all clientSessions of this user and client
    public static void backchannelUserFromClient(KeycloakSession session, RealmModel realm, UserModel user, ClientModel client, UriInfo uriInfo, HttpHeaders headers) {
        String clientId = client.getId();

        List<UserSessionModel> userSessions = session.sessions().getUserSessions(realm, user);
        for (UserSessionModel userSession : userSessions) {
            List<ClientSessionModel> clientSessions = userSession.getClientSessions();
            for (ClientSessionModel clientSession : clientSessions) {
                if (clientSession.getClient().getId().equals(clientId)) {
                    AuthenticationManager.backchannelLogoutClientSession(session, realm, clientSession, userSession, uriInfo, headers);
                    TokenManager.dettachClientSession(session.sessions(), realm, clientSession);
                }
            }
        }
    }

    public static Response browserLogout(KeycloakSession session, RealmModel realm, UserSessionModel userSession, UriInfo uriInfo, ClientConnection connection, HttpHeaders headers) {
        if (userSession == null) return null;
        UserModel user = userSession.getUser();

        logger.debugv("Logging out: {0} ({1})", user.getUsername(), userSession.getId());
        if (userSession.getState() != UserSessionModel.State.LOGGING_OUT) {
            userSession.setState(UserSessionModel.State.LOGGING_OUT);
        }
        List<ClientSessionModel> redirectClients = new LinkedList<ClientSessionModel>();
        for (ClientSessionModel clientSession : userSession.getClientSessions()) {
            ClientModel client = clientSession.getClient();
            if (ClientSessionModel.Action.LOGGED_OUT.name().equals(clientSession.getAction())) continue;
            if (client.isFrontchannelLogout()) {
                String authMethod = clientSession.getAuthMethod();
                if (authMethod == null) continue; // must be a keycloak service like account
                redirectClients.add(clientSession);
                continue;
            }
            if (client instanceof ClientModel && !client.isFrontchannelLogout()) {
                String authMethod = clientSession.getAuthMethod();
                if (authMethod == null) continue; // must be a keycloak service like account
                LoginProtocol protocol = session.getProvider(LoginProtocol.class, authMethod);
                protocol.setRealm(realm)
                        .setHttpHeaders(headers)
                        .setUriInfo(uriInfo);
                try {
                    logger.debugv("backchannel logout to: {0}", client.getClientId());
                    protocol.backchannelLogout(userSession, clientSession);
                    clientSession.setAction(ClientSessionModel.Action.LOGGED_OUT.name());
                } catch (Exception e) {
                    logger.warn("Failed to logout client, continuing", e);
                }
            }
        }

        for (ClientSessionModel nextRedirectClient : redirectClients) {
            String authMethod = nextRedirectClient.getAuthMethod();
            LoginProtocol protocol = session.getProvider(LoginProtocol.class, authMethod);
            protocol.setRealm(realm)
                    .setHttpHeaders(headers)
                    .setUriInfo(uriInfo);
            // setting this to logged out cuz I"m not sure protocols can always verify that the client was logged out or not
            nextRedirectClient.setAction(ClientSessionModel.Action.LOGGED_OUT.name());
            try {
                logger.debugv("frontchannel logout to: {0}", nextRedirectClient.getClient().getClientId());
                Response response = protocol.frontchannelLogout(userSession, nextRedirectClient);
                if (response != null) {
                    logger.debug("returning frontchannel logout request to client");
                    return response;
                }
            } catch (Exception e) {
                logger.warn("Failed to logout client, continuing", e);
            }

        }
        String brokerId = userSession.getNote(IdentityBrokerService.BROKER_PROVIDER_ID);
        if (brokerId != null) {
            IdentityProvider identityProvider = IdentityBrokerService.getIdentityProvider(session, realm, brokerId);
            Response response = identityProvider.keycloakInitiatedBrowserLogout(userSession, uriInfo, realm);
            if (response != null) return response;
        }
        return finishBrowserLogout(session, realm, userSession, uriInfo, connection, headers);
    }

    public static Response finishBrowserLogout(KeycloakSession session, RealmModel realm, UserSessionModel userSession, UriInfo uriInfo, ClientConnection connection, HttpHeaders headers) {
        expireIdentityCookie(realm, uriInfo, connection);
        expireRememberMeCookie(realm, uriInfo, connection);
        userSession.setState(UserSessionModel.State.LOGGED_OUT);
        String method = userSession.getNote(KEYCLOAK_LOGOUT_PROTOCOL);
        EventBuilder event = new EventBuilder(realm, session, connection);
        LoginProtocol protocol = session.getProvider(LoginProtocol.class, method);
        protocol.setRealm(realm)
                .setHttpHeaders(headers)
                .setUriInfo(uriInfo)
                .setEventBuilder(event);
        Response response = protocol.finishLogout(userSession);
        session.sessions().removeUserSession(realm, userSession);
        return response;
    }


    public static AccessToken createIdentityToken(RealmModel realm, UserModel user, UserSessionModel session, String issuer) {
        AccessToken token = new AccessToken();
        token.id(KeycloakModelUtils.generateId());
        token.issuedNow();
        token.subject(user.getId());
        token.issuer(issuer);
        if (session != null) {
            token.setSessionState(session.getId());
        }
        if (realm.getSsoSessionMaxLifespan() > 0) {
            token.expiration(Time.currentTime() + realm.getSsoSessionMaxLifespan());
        }
        return token;
    }

    public static void createLoginCookie(RealmModel realm, UserModel user, UserSessionModel session, UriInfo uriInfo, ClientConnection connection) {
        String cookiePath = getIdentityCookiePath(realm, uriInfo);
        String issuer = Urls.realmIssuer(uriInfo.getBaseUri(), realm.getName());
        AccessToken identityToken = createIdentityToken(realm, user, session, issuer);
        String encoded = encodeToken(realm, identityToken);
        boolean secureOnly = realm.getSslRequired().isRequired(connection);
        int maxAge = NewCookie.DEFAULT_MAX_AGE;
        if (session.isRememberMe()) {
            maxAge = realm.getSsoSessionMaxLifespan();
        }
        logger.debugv("Create login cookie - name: {0}, path: {1}, max-age: {2}", KEYCLOAK_IDENTITY_COOKIE, cookiePath, maxAge);
        CookieHelper.addCookie(KEYCLOAK_IDENTITY_COOKIE, encoded, cookiePath, null, null, maxAge, secureOnly, true);
        //builder.cookie(new NewCookie(cookieName, encoded, cookiePath, null, null, maxAge, secureOnly));// todo httponly , true);

        String sessionCookieValue = realm.getName() + "/" + user.getId();
        if (session != null) {
            sessionCookieValue += "/" + session.getId();
        }
        // THIS SHOULD NOT BE A HTTPONLY COOKIE!  It is used for OpenID Connect Iframe Session support!
        // Max age should be set to the max lifespan of the session as it's used to invalidate old-sessions on re-login
        CookieHelper.addCookie(KEYCLOAK_SESSION_COOKIE, sessionCookieValue, cookiePath, null, null, realm.getSsoSessionMaxLifespan(), secureOnly, false);

    }

    public static void createRememberMeCookie(RealmModel realm, String username, UriInfo uriInfo, ClientConnection connection) {
        String path = getIdentityCookiePath(realm, uriInfo);
        boolean secureOnly = realm.getSslRequired().isRequired(connection);
        // remember me cookie should be persistent (hardcoded to 365 days for now)
        //NewCookie cookie = new NewCookie(KEYCLOAK_REMEMBER_ME, "true", path, null, null, realm.getCentralLoginLifespan(), secureOnly);// todo httponly , true);
        CookieHelper.addCookie(KEYCLOAK_REMEMBER_ME, "username:" + username, path, null, null, 31536000, secureOnly, true);
    }

    public static String getRememberMeUsername(RealmModel realm, HttpHeaders headers) {
        if (realm.isRememberMe()) {
            Cookie cookie = headers.getCookies().get(AuthenticationManager.KEYCLOAK_REMEMBER_ME);
            if (cookie != null) {
                String value = cookie.getValue();
                String[] s = value.split(":");
                if (s[0].equals("username") && s.length == 2) {
                    return s[1];
                }
            }
        }
        return null;
    }

    protected static String encodeToken(RealmModel realm, Object token) {
        String encodedToken = new JWSBuilder()
                .jsonContent(token)
                .rsa256(realm.getPrivateKey());
        return encodedToken;
    }

    public static void expireIdentityCookie(RealmModel realm, UriInfo uriInfo, ClientConnection connection) {
        logger.debug("Expiring identity cookie");
        String path = getIdentityCookiePath(realm, uriInfo);
        expireCookie(realm, KEYCLOAK_IDENTITY_COOKIE, path, true, connection);
        expireCookie(realm, KEYCLOAK_SESSION_COOKIE, path, false, connection);
    }
    public static void expireRememberMeCookie(RealmModel realm, UriInfo uriInfo, ClientConnection connection) {
        logger.debug("Expiring remember me cookie");
        String path = getIdentityCookiePath(realm, uriInfo);
        String cookieName = KEYCLOAK_REMEMBER_ME;
        expireCookie(realm, cookieName, path, true, connection);
    }

    protected static String getIdentityCookiePath(RealmModel realm, UriInfo uriInfo) {
        return getRealmCookiePath(realm, uriInfo);
    }

    public static String getRealmCookiePath(RealmModel realm, UriInfo uriInfo) {
        URI uri = RealmsResource.realmBaseUrl(uriInfo).build(realm.getName());
        return uri.getRawPath();
    }

    public static void expireCookie(RealmModel realm, String cookieName, String path, boolean httpOnly, ClientConnection connection) {
        logger.debugv("Expiring cookie: {0} path: {1}", cookieName, path);
        boolean secureOnly = realm.getSslRequired().isRequired(connection);;
        CookieHelper.addCookie(cookieName, "", path, null, "Expiring cookie", 0, secureOnly, httpOnly);
    }

    public AuthResult authenticateIdentityCookie(KeycloakSession session, RealmModel realm, UriInfo uriInfo, ClientConnection connection, HttpHeaders headers) {
        return authenticateIdentityCookie(session, realm, uriInfo, connection, headers, true);
    }

    public static AuthResult authenticateIdentityCookie(KeycloakSession session, RealmModel realm, UriInfo uriInfo, ClientConnection connection, HttpHeaders headers, boolean checkActive) {
        Cookie cookie = headers.getCookies().get(KEYCLOAK_IDENTITY_COOKIE);
        if (cookie == null || "".equals(cookie.getValue())) {
            logger.debugv("Could not find cookie: {0}", KEYCLOAK_IDENTITY_COOKIE);
            return null;
        }

        String tokenString = cookie.getValue();
        AuthResult authResult = verifyIdentityToken(session, realm, uriInfo, connection, checkActive, tokenString, headers);
        if (authResult == null) {
            expireIdentityCookie(realm, uriInfo, connection);
            return null;
        }
        authResult.getSession().setLastSessionRefresh(Time.currentTime());
        return authResult;
    }

    public Response checkNonFormAuthentication(KeycloakSession session, ClientSessionModel clientSession, RealmModel realm, UriInfo uriInfo,
                                               HttpRequest request,
                                               ClientConnection clientConnection, HttpHeaders headers,
                                               EventBuilder event) {
        AuthResult authResult = authenticateIdentityCookie(session, realm, uriInfo, clientConnection, headers, true);
        if (authResult != null) {
            UserModel user = authResult.getUser();
            UserSessionModel userSession = authResult.getSession();
            TokenManager.attachClientSession(userSession, clientSession);
            event.user(user).session(userSession).detail(Details.AUTH_METHOD, "sso");
            return nextActionAfterAuthentication(session, userSession, clientSession, clientConnection, request, uriInfo, event);
        }
        return null;
    }



    public static Response redirectAfterSuccessfulFlow(KeycloakSession session, RealmModel realm, UserSessionModel userSession,
                                                ClientSessionModel clientSession,
                                                HttpRequest request, UriInfo uriInfo, ClientConnection clientConnection) {
        Cookie sessionCookie = request.getHttpHeaders().getCookies().get(AuthenticationManager.KEYCLOAK_SESSION_COOKIE);
        if (sessionCookie != null) {

            String[] split = sessionCookie.getValue().split("/");
            if (split.length >= 3) {
                String oldSessionId = split[2];
                if (!oldSessionId.equals(userSession.getId())) {
                    UserSessionModel oldSession = session.sessions().getUserSession(realm, oldSessionId);
                    if (oldSession != null) {
                        logger.debugv("Removing old user session: session: {0}", oldSessionId);
                        session.sessions().removeUserSession(realm, oldSession);
                    }
                }
            }
        }
        if (userSession.getState() != UserSessionModel.State.LOGGED_IN) userSession.setState(UserSessionModel.State.LOGGED_IN);
        // refresh the cookies!
        createLoginCookie(realm, userSession.getUser(), userSession, uriInfo, clientConnection);
        if (userSession.isRememberMe()) createRememberMeCookie(realm, userSession.getUser().getUsername(), uriInfo, clientConnection);
        LoginProtocol protocol = session.getProvider(LoginProtocol.class, clientSession.getAuthMethod());
        protocol.setRealm(realm)
                .setHttpHeaders(request.getHttpHeaders())
                .setUriInfo(uriInfo);
        return protocol.authenticated(userSession, new ClientSessionCode(realm, clientSession));

    }

    public static Response nextActionAfterAuthentication(KeycloakSession session, UserSessionModel userSession, ClientSessionModel clientSession,
                                                  ClientConnection clientConnection,
                                                  HttpRequest request, UriInfo uriInfo, EventBuilder event) {
        Response requiredAction = actionRequired(session, userSession, clientSession, clientConnection, request, uriInfo, event);
        if (requiredAction != null) return requiredAction;
        event.success();
        RealmModel realm = clientSession.getRealm();
        return redirectAfterSuccessfulFlow(session, realm , userSession, clientSession, request, uriInfo, clientConnection);

    }

    public static Response actionRequired(final KeycloakSession session, final UserSessionModel userSession, final ClientSessionModel clientSession,
                                                         final ClientConnection clientConnection,
                                                         final HttpRequest request, final UriInfo uriInfo, final EventBuilder event) {
        final RealmModel realm = clientSession.getRealm();
        final UserModel user = userSession.getUser();
        /*
        isForcePasswordUpdateRequired(realm, user);
        isTotpConfigurationRequired(realm, user);
        isEmailVerificationRequired(realm, user);
        */
        final ClientModel client = clientSession.getClient();

        RequiredActionContext context = new RequiredActionContext() {
            @Override
            public EventBuilder getEvent() {
                return event;
            }

            @Override
            public UserModel getUser() {
                return user;
            }

            @Override
            public RealmModel getRealm() {
                return realm;
            }

            @Override
            public ClientSessionModel getClientSession() {
                return clientSession;
            }

            @Override
            public UserSessionModel getUserSession() {
                return userSession;
            }

            @Override
            public ClientConnection getConnection() {
                return clientConnection;
            }

            @Override
            public UriInfo getUriInfo() {
                return uriInfo;
            }

            @Override
            public KeycloakSession getSession() {
                return session;
            }

            @Override
            public HttpRequest getHttpRequest() {
                return request;
            }
        };

        // see if any required actions need triggering, i.e. an expired password
        for (ProviderFactory factory : session.getKeycloakSessionFactory().getProviderFactories(RequiredActionProvider.class)) {
            RequiredActionProvider provider = ((RequiredActionFactory)factory).create(session);
            provider.evaluateTriggers(context);
        }

        ClientSessionCode accessCode = new ClientSessionCode(realm, clientSession);

        logger.debugv("processAccessCode: go to oauth page?: {0}", client.isConsentRequired());

        event.detail(Details.CODE_ID, clientSession.getId());

        Set<String> requiredActions = user.getRequiredActions();
        for (String action : requiredActions) {
            RequiredActionProvider actionProvider = session.getProvider(RequiredActionProvider.class, action);
            Response challenge = actionProvider.invokeRequiredAction(context);
            if (challenge != null) return challenge;

        }
        if (client.isConsentRequired()) {
<<<<<<< HEAD
            accessCode.setAction(ClientSessionModel.Action.OAUTH_GRANT.name());
=======
>>>>>>> 2ad7e870

            UserConsentModel grantedConsent = user.getConsentByClient(client.getId());

            List<RoleModel> realmRoles = new LinkedList<>();
            MultivaluedMap<String, RoleModel> resourceRoles = new MultivaluedMapImpl<>();
            for (RoleModel r : accessCode.getRequestedRoles()) {

                // Consent already granted by user
                if (grantedConsent != null && grantedConsent.isRoleGranted(r)) {
                    continue;
                }

                if (r.getContainer() instanceof RealmModel) {
                    realmRoles.add(r);
                } else {
                    resourceRoles.add(((ClientModel) r.getContainer()).getClientId(), r);
                }
            }

            List<ProtocolMapperModel> protocolMappers = new LinkedList<>();
            for (ProtocolMapperModel protocolMapper : accessCode.getRequestedProtocolMappers()) {
                if (protocolMapper.isConsentRequired() && protocolMapper.getConsentText() != null) {
                    if (grantedConsent == null || !grantedConsent.isProtocolMapperGranted(protocolMapper)) {
                        protocolMappers.add(protocolMapper);
                    }
                }
            }

            // Skip grant screen if everything was already approved by this user
            if (realmRoles.size() > 0 || resourceRoles.size() > 0 || protocolMappers.size() > 0) {
                accessCode.setAction(ClientSessionModel.Action.OAUTH_GRANT);

                return session.getProvider(LoginFormsProvider.class)
                        .setClientSessionCode(accessCode.getCode())
                        .setAccessRequest(realmRoles, resourceRoles, protocolMappers)
                        .createOAuthGrant(clientSession);
            } else {
                String consentDetail = (grantedConsent != null) ? Details.CONSENT_VALUE_PERSISTED_CONSENT : Details.CONSENT_VALUE_NO_CONSENT_REQUIRED;
                event.detail(Details.CONSENT, consentDetail);
            }
        } else {
            event.detail(Details.CONSENT, Details.CONSENT_VALUE_NO_CONSENT_REQUIRED);
        }
        return null;

    }



    private static void isForcePasswordUpdateRequired(RealmModel realm, UserModel user) {
        int daysToExpirePassword = realm.getPasswordPolicy().getDaysToExpirePassword();
        if(daysToExpirePassword != -1) {
            for (UserCredentialValueModel entity : user.getCredentialsDirectly()) {
                if (entity.getType().equals(UserCredentialModel.PASSWORD)) {
                    
                    if(entity.getCreatedDate() == null) {
                        user.addRequiredAction(UserModel.RequiredAction.UPDATE_PASSWORD);
                        logger.debug("User is required to update password");
                    } else {
                        long timeElapsed = Time.toMillis(Time.currentTime()) - entity.getCreatedDate();
                        long timeToExpire = TimeUnit.DAYS.toMillis(daysToExpirePassword);
                    
                        if(timeElapsed > timeToExpire) {
                            user.addRequiredAction(UserModel.RequiredAction.UPDATE_PASSWORD);
                            logger.debug("User is required to update password");
                        }
                    }
                    break;
                }
            }
        }
    }

    protected static void isTotpConfigurationRequired(RealmModel realm, UserModel user) {
        for (RequiredCredentialModel c : realm.getRequiredCredentials()) {
            if (c.getType().equals(CredentialRepresentation.TOTP) && !user.isTotp()) {
                user.addRequiredAction(UserModel.RequiredAction.CONFIGURE_TOTP);
                logger.debug("User is required to configure totp");
            }
        }
    }

    protected static void isEmailVerificationRequired(RealmModel realm, UserModel user) {
        if (realm.isVerifyEmail() && !user.isEmailVerified()) {
            user.addRequiredAction(UserModel.RequiredAction.VERIFY_EMAIL);
            logger.debug("User is required to verify email");
        }
    }

    protected static AuthResult verifyIdentityToken(KeycloakSession session, RealmModel realm, UriInfo uriInfo, ClientConnection connection, boolean checkActive, String tokenString, HttpHeaders headers) {
        try {
            AccessToken token = RSATokenVerifier.verifyToken(tokenString, realm.getPublicKey(), Urls.realmIssuer(uriInfo.getBaseUri(), realm.getName()), checkActive);
            if (checkActive) {
                if (!token.isActive() || token.getIssuedAt() < realm.getNotBefore()) {
                    logger.debug("identity cookie expired");
                    return null;
                } else {
                    logger.debugv("token active - active: {0}, issued-at: {1}, not-before: {2}", token.isActive(), token.getIssuedAt(), realm.getNotBefore());
                }
            }

            UserModel user = session.users().getUserById(token.getSubject(), realm);
            if (user == null || !user.isEnabled() ) {
                logger.debug("Unknown user in identity token");
                return null;
            }

            UserSessionModel userSession = session.sessions().getUserSession(realm, token.getSessionState());
            if (!isSessionValid(realm, userSession)) {
                if (userSession != null) backchannelLogout(session, realm, userSession, uriInfo, connection, headers, true);
                logger.debug("User session not active");
                return null;
            }

            return new AuthResult(user, userSession, token);
        } catch (VerificationException e) {
            logger.debug("Failed to verify identity token", e);
        }
        return null;
    }

    public AuthenticationStatus authenticateForm(KeycloakSession session, ClientConnection clientConnection, RealmModel realm, MultivaluedMap<String, String> formData) {
        String username = formData.getFirst(FORM_USERNAME);
        if (username == null) {
            logger.debug("Username not provided");
            return AuthenticationStatus.INVALID_USER;
        }

        if (realm.isBruteForceProtected()) {
            if (protector.isTemporarilyDisabled(session, realm, username)) {
                return AuthenticationStatus.ACCOUNT_TEMPORARILY_DISABLED;
            }
        }

        AuthenticationStatus status = authenticateInternal(session, realm, formData, username);
        if (realm.isBruteForceProtected()) {
            switch (status) {
                case SUCCESS:
                    protector.successfulLogin(realm, username, clientConnection);
                    break;
                case FAILED:
                case MISSING_TOTP:
                case MISSING_PASSWORD:
                case INVALID_CREDENTIALS:
                    protector.failedLogin(realm, username, clientConnection);
                    break;
                case INVALID_USER:
                    protector.invalidUser(realm, username, clientConnection);
                    break;
                default:
                    break;
            }
        }

        return status;
    }

    protected AuthenticationStatus authenticateInternal(KeycloakSession session, RealmModel realm, MultivaluedMap<String, String> formData, String username) {
        UserModel user = KeycloakModelUtils.findUserByNameOrEmail(session, realm, username);

        if (user == null) {
            logger.debugv("User {0} not found", username);
            return AuthenticationStatus.INVALID_USER;
        }

        Set<String> types = new HashSet<String>();

        for (RequiredCredentialModel credential : realm.getRequiredCredentials()) {
            types.add(credential.getType());
        }

        if (types.contains(CredentialRepresentation.PASSWORD)) {
            List<UserCredentialModel> credentials = new LinkedList<UserCredentialModel>();

            String password = formData.getFirst(CredentialRepresentation.PASSWORD);
            if (password != null) {
                credentials.add(UserCredentialModel.password(password));
            }

            String passwordToken = formData.getFirst(CredentialRepresentation.PASSWORD_TOKEN);
            if (passwordToken != null) {
                credentials.add(UserCredentialModel.passwordToken(passwordToken));
            }

            String totp = formData.getFirst(CredentialRepresentation.TOTP);
            if (totp != null) {
                credentials.add(UserCredentialModel.totp(totp));
            }

            if ((password == null || password.isEmpty()) && (passwordToken == null || passwordToken.isEmpty())) {
                logger.debug("Password not provided");
                return AuthenticationStatus.MISSING_PASSWORD;
            }

            logger.debugv("validating password for user: {0}", username);

            if (!session.users().validCredentials(realm, user, credentials)) {
                return AuthenticationStatus.INVALID_CREDENTIALS;
            }

            if (!user.isEnabled()) {
                return AuthenticationStatus.ACCOUNT_DISABLED;
            }

            if (user.isTotp() && totp == null) {
                return AuthenticationStatus.MISSING_TOTP;
            }

            if (!user.getRequiredActions().isEmpty()) {
                return AuthenticationStatus.ACTIONS_REQUIRED;
            } else {
                return AuthenticationStatus.SUCCESS;
            }
        } else if (types.contains(CredentialRepresentation.SECRET)) {
            String secret = formData.getFirst(CredentialRepresentation.SECRET);
            if (secret == null) {
                logger.debug("Secret not provided");
                return AuthenticationStatus.MISSING_PASSWORD;
            }
            if (!session.users().validCredentials(realm, user, UserCredentialModel.secret(secret))) {
                return AuthenticationStatus.INVALID_CREDENTIALS;
            }
            if (!user.isEnabled()) {
                return AuthenticationStatus.ACCOUNT_DISABLED;
            }
            if (!user.getRequiredActions().isEmpty()) {
                return AuthenticationStatus.ACTIONS_REQUIRED;
            } else {
                return AuthenticationStatus.SUCCESS;
            }
        } else {
            logger.warn("Do not know how to authenticate user");
            return AuthenticationStatus.FAILED;
        }
    }

    public enum AuthenticationStatus {
        SUCCESS, ACCOUNT_TEMPORARILY_DISABLED, ACCOUNT_DISABLED, ACTIONS_REQUIRED, INVALID_USER, INVALID_CREDENTIALS, MISSING_PASSWORD, MISSING_TOTP, FAILED
    }

    public static class AuthResult {
        private final UserModel user;
        private final UserSessionModel session;
        private final AccessToken token;

        public AuthResult(UserModel user, UserSessionModel session, AccessToken token) {
            this.user = user;
            this.session = session;
            this.token = token;
        }

        public UserSessionModel getSession() {
            return session;
        }

        public UserModel getUser() {
            return user;
        }

        public AccessToken getToken() {
            return token;
        }
    }

}
<|MERGE_RESOLUTION|>--- conflicted
+++ resolved
@@ -1,787 +1,783 @@
-package org.keycloak.services.managers;
-
-import org.jboss.logging.Logger;
-import org.jboss.resteasy.specimpl.MultivaluedMapImpl;
-import org.jboss.resteasy.spi.HttpRequest;
-import org.keycloak.ClientConnection;
-import org.keycloak.RSATokenVerifier;
-import org.keycloak.VerificationException;
-import org.keycloak.authentication.RequiredActionContext;
-import org.keycloak.authentication.RequiredActionFactory;
-import org.keycloak.authentication.RequiredActionProvider;
-import org.keycloak.broker.provider.IdentityProvider;
-import org.keycloak.events.Details;
-import org.keycloak.events.EventBuilder;
-import org.keycloak.events.EventType;
-import org.keycloak.jose.jws.JWSBuilder;
-import org.keycloak.login.LoginFormsProvider;
-import org.keycloak.models.ClientModel;
-import org.keycloak.models.ClientSessionModel;
-import org.keycloak.models.UserConsentModel;
-import org.keycloak.models.KeycloakSession;
-import org.keycloak.models.ProtocolMapperModel;
-import org.keycloak.models.RealmModel;
-import org.keycloak.models.RequiredCredentialModel;
-import org.keycloak.models.RoleModel;
-import org.keycloak.models.UserCredentialModel;
-import org.keycloak.models.UserCredentialValueModel;
-import org.keycloak.models.UserModel;
-import org.keycloak.models.UserModel.RequiredAction;
-import org.keycloak.models.UserSessionModel;
-import org.keycloak.models.utils.KeycloakModelUtils;
-import org.keycloak.protocol.LoginProtocol;
-import org.keycloak.protocol.oidc.TokenManager;
-import org.keycloak.provider.ProviderFactory;
-import org.keycloak.representations.AccessToken;
-import org.keycloak.representations.idm.CredentialRepresentation;
-import org.keycloak.services.resources.IdentityBrokerService;
-import org.keycloak.services.resources.LoginActionsService;
-import org.keycloak.services.resources.RealmsResource;
-import org.keycloak.services.Urls;
-import org.keycloak.services.util.CookieHelper;
-import org.keycloak.services.validation.Validation;
-import org.keycloak.util.Time;
-
-import javax.ws.rs.core.Cookie;
-import javax.ws.rs.core.HttpHeaders;
-import javax.ws.rs.core.MultivaluedMap;
-import javax.ws.rs.core.NewCookie;
-import javax.ws.rs.core.Response;
-import javax.ws.rs.core.UriInfo;
-
-import java.net.URI;
-import java.util.HashSet;
-import java.util.Iterator;
-import java.util.LinkedList;
-import java.util.List;
-import java.util.Set;
-import java.util.concurrent.TimeUnit;
-
-/**
- * Stateless object that manages authentication
- *
- * @author <a href="mailto:bill@burkecentral.com">Bill Burke</a>
- * @version $Revision: 1 $
- */
-public class AuthenticationManager {
-    protected static Logger logger = Logger.getLogger(AuthenticationManager.class);
-    public static final String FORM_USERNAME = "username";
-    // used for auth login
-    public static final String KEYCLOAK_IDENTITY_COOKIE = "KEYCLOAK_IDENTITY";
-    // used solely to determine is user is logged in
-    public static final String KEYCLOAK_SESSION_COOKIE = "KEYCLOAK_SESSION";
-    public static final String KEYCLOAK_REMEMBER_ME = "KEYCLOAK_REMEMBER_ME";
-    public static final String KEYCLOAK_LOGOUT_PROTOCOL = "KEYCLOAK_LOGOUT_PROTOCOL";
-
-    protected BruteForceProtector protector;
-
-    public AuthenticationManager() {
-    }
-
-    public AuthenticationManager(BruteForceProtector protector) {
-        this.protector = protector;
-    }
-
-    public BruteForceProtector getProtector() {
-        return protector;
-    }
-
-    public static boolean isSessionValid(RealmModel realm, UserSessionModel userSession) {
-        if (userSession == null) {
-            logger.debug("No user session");
-            return false;
-        }
-        int currentTime = Time.currentTime();
-        int max = userSession.getStarted() + realm.getSsoSessionMaxLifespan();
-        return userSession != null && userSession.getLastSessionRefresh() + realm.getSsoSessionIdleTimeout() > currentTime && max > currentTime;
-    }
-
-    public static void expireUserSessionCookie(KeycloakSession session, UserSessionModel userSession, RealmModel realm, UriInfo uriInfo, HttpHeaders headers, ClientConnection connection) {
-        try {
-            // check to see if any identity cookie is set with the same session and expire it if necessary
-            Cookie cookie = headers.getCookies().get(KEYCLOAK_IDENTITY_COOKIE);
-            if (cookie == null) return;
-            String tokenString = cookie.getValue();
-            AccessToken token = RSATokenVerifier.verifyToken(tokenString, realm.getPublicKey(), Urls.realmIssuer(uriInfo.getBaseUri(), realm.getName()), false);
-            UserSessionModel cookieSession = session.sessions().getUserSession(realm, token.getSessionState());
-            if (cookieSession == null || !cookieSession.getId().equals(userSession.getId())) return;
-            expireIdentityCookie(realm, uriInfo, connection);
-            expireRememberMeCookie(realm, uriInfo, connection);
-        } catch (Exception e) {
-        }
-
-    }
-
-    /**
-     * Do not logout broker
-     *
-     * @param session
-     * @param realm
-     * @param userSession
-     * @param uriInfo
-     * @param connection
-     * @param headers
-     */
-    public static void backchannelLogout(KeycloakSession session, RealmModel realm,
-                                         UserSessionModel userSession, UriInfo uriInfo,
-                                         ClientConnection connection, HttpHeaders headers,
-                                         boolean logoutBroker) {
-        if (userSession == null) return;
-        UserModel user = userSession.getUser();
-        userSession.setState(UserSessionModel.State.LOGGING_OUT);
-
-        logger.debugv("Logging out: {0} ({1})", user.getUsername(), userSession.getId());
-        expireUserSessionCookie(session, userSession, realm, uriInfo, headers, connection);
-
-        for (ClientSessionModel clientSession : userSession.getClientSessions()) {
-            backchannelLogoutClientSession(session, realm, clientSession, userSession, uriInfo, headers);
-        }
-        if (logoutBroker) {
-            String brokerId = userSession.getNote(IdentityBrokerService.BROKER_PROVIDER_ID);
-            if (brokerId != null) {
-                IdentityProvider identityProvider = IdentityBrokerService.getIdentityProvider(session, realm, brokerId);
-                try {
-                    identityProvider.backchannelLogout(userSession, uriInfo, realm);
-                } catch (Exception e) {
-                }
-            }
-        }
-        userSession.setState(UserSessionModel.State.LOGGED_OUT);
-        session.sessions().removeUserSession(realm, userSession);
-    }
-
-    public static void backchannelLogoutClientSession(KeycloakSession session, RealmModel realm, ClientSessionModel clientSession, UserSessionModel userSession, UriInfo uriInfo, HttpHeaders headers) {
-        ClientModel client = clientSession.getClient();
-        if (client instanceof ClientModel && !client.isFrontchannelLogout() && !ClientSessionModel.Action.LOGGED_OUT.name().equals(clientSession.getAction())) {
-            String authMethod = clientSession.getAuthMethod();
-            if (authMethod == null) return; // must be a keycloak service like account
-            LoginProtocol protocol = session.getProvider(LoginProtocol.class, authMethod);
-            protocol.setRealm(realm)
-                    .setHttpHeaders(headers)
-                    .setUriInfo(uriInfo);
-            protocol.backchannelLogout(userSession, clientSession);
-            clientSession.setAction(ClientSessionModel.Action.LOGGED_OUT.name());
-        }
-
-    }
-
-    // Logout all clientSessions of this user and client
-    public static void backchannelUserFromClient(KeycloakSession session, RealmModel realm, UserModel user, ClientModel client, UriInfo uriInfo, HttpHeaders headers) {
-        String clientId = client.getId();
-
-        List<UserSessionModel> userSessions = session.sessions().getUserSessions(realm, user);
-        for (UserSessionModel userSession : userSessions) {
-            List<ClientSessionModel> clientSessions = userSession.getClientSessions();
-            for (ClientSessionModel clientSession : clientSessions) {
-                if (clientSession.getClient().getId().equals(clientId)) {
-                    AuthenticationManager.backchannelLogoutClientSession(session, realm, clientSession, userSession, uriInfo, headers);
-                    TokenManager.dettachClientSession(session.sessions(), realm, clientSession);
-                }
-            }
-        }
-    }
-
-    public static Response browserLogout(KeycloakSession session, RealmModel realm, UserSessionModel userSession, UriInfo uriInfo, ClientConnection connection, HttpHeaders headers) {
-        if (userSession == null) return null;
-        UserModel user = userSession.getUser();
-
-        logger.debugv("Logging out: {0} ({1})", user.getUsername(), userSession.getId());
-        if (userSession.getState() != UserSessionModel.State.LOGGING_OUT) {
-            userSession.setState(UserSessionModel.State.LOGGING_OUT);
-        }
-        List<ClientSessionModel> redirectClients = new LinkedList<ClientSessionModel>();
-        for (ClientSessionModel clientSession : userSession.getClientSessions()) {
-            ClientModel client = clientSession.getClient();
-            if (ClientSessionModel.Action.LOGGED_OUT.name().equals(clientSession.getAction())) continue;
-            if (client.isFrontchannelLogout()) {
-                String authMethod = clientSession.getAuthMethod();
-                if (authMethod == null) continue; // must be a keycloak service like account
-                redirectClients.add(clientSession);
-                continue;
-            }
-            if (client instanceof ClientModel && !client.isFrontchannelLogout()) {
-                String authMethod = clientSession.getAuthMethod();
-                if (authMethod == null) continue; // must be a keycloak service like account
-                LoginProtocol protocol = session.getProvider(LoginProtocol.class, authMethod);
-                protocol.setRealm(realm)
-                        .setHttpHeaders(headers)
-                        .setUriInfo(uriInfo);
-                try {
-                    logger.debugv("backchannel logout to: {0}", client.getClientId());
-                    protocol.backchannelLogout(userSession, clientSession);
-                    clientSession.setAction(ClientSessionModel.Action.LOGGED_OUT.name());
-                } catch (Exception e) {
-                    logger.warn("Failed to logout client, continuing", e);
-                }
-            }
-        }
-
-        for (ClientSessionModel nextRedirectClient : redirectClients) {
-            String authMethod = nextRedirectClient.getAuthMethod();
-            LoginProtocol protocol = session.getProvider(LoginProtocol.class, authMethod);
-            protocol.setRealm(realm)
-                    .setHttpHeaders(headers)
-                    .setUriInfo(uriInfo);
-            // setting this to logged out cuz I"m not sure protocols can always verify that the client was logged out or not
-            nextRedirectClient.setAction(ClientSessionModel.Action.LOGGED_OUT.name());
-            try {
-                logger.debugv("frontchannel logout to: {0}", nextRedirectClient.getClient().getClientId());
-                Response response = protocol.frontchannelLogout(userSession, nextRedirectClient);
-                if (response != null) {
-                    logger.debug("returning frontchannel logout request to client");
-                    return response;
-                }
-            } catch (Exception e) {
-                logger.warn("Failed to logout client, continuing", e);
-            }
-
-        }
-        String brokerId = userSession.getNote(IdentityBrokerService.BROKER_PROVIDER_ID);
-        if (brokerId != null) {
-            IdentityProvider identityProvider = IdentityBrokerService.getIdentityProvider(session, realm, brokerId);
-            Response response = identityProvider.keycloakInitiatedBrowserLogout(userSession, uriInfo, realm);
-            if (response != null) return response;
-        }
-        return finishBrowserLogout(session, realm, userSession, uriInfo, connection, headers);
-    }
-
-    public static Response finishBrowserLogout(KeycloakSession session, RealmModel realm, UserSessionModel userSession, UriInfo uriInfo, ClientConnection connection, HttpHeaders headers) {
-        expireIdentityCookie(realm, uriInfo, connection);
-        expireRememberMeCookie(realm, uriInfo, connection);
-        userSession.setState(UserSessionModel.State.LOGGED_OUT);
-        String method = userSession.getNote(KEYCLOAK_LOGOUT_PROTOCOL);
-        EventBuilder event = new EventBuilder(realm, session, connection);
-        LoginProtocol protocol = session.getProvider(LoginProtocol.class, method);
-        protocol.setRealm(realm)
-                .setHttpHeaders(headers)
-                .setUriInfo(uriInfo)
-                .setEventBuilder(event);
-        Response response = protocol.finishLogout(userSession);
-        session.sessions().removeUserSession(realm, userSession);
-        return response;
-    }
-
-
-    public static AccessToken createIdentityToken(RealmModel realm, UserModel user, UserSessionModel session, String issuer) {
-        AccessToken token = new AccessToken();
-        token.id(KeycloakModelUtils.generateId());
-        token.issuedNow();
-        token.subject(user.getId());
-        token.issuer(issuer);
-        if (session != null) {
-            token.setSessionState(session.getId());
-        }
-        if (realm.getSsoSessionMaxLifespan() > 0) {
-            token.expiration(Time.currentTime() + realm.getSsoSessionMaxLifespan());
-        }
-        return token;
-    }
-
-    public static void createLoginCookie(RealmModel realm, UserModel user, UserSessionModel session, UriInfo uriInfo, ClientConnection connection) {
-        String cookiePath = getIdentityCookiePath(realm, uriInfo);
-        String issuer = Urls.realmIssuer(uriInfo.getBaseUri(), realm.getName());
-        AccessToken identityToken = createIdentityToken(realm, user, session, issuer);
-        String encoded = encodeToken(realm, identityToken);
-        boolean secureOnly = realm.getSslRequired().isRequired(connection);
-        int maxAge = NewCookie.DEFAULT_MAX_AGE;
-        if (session.isRememberMe()) {
-            maxAge = realm.getSsoSessionMaxLifespan();
-        }
-        logger.debugv("Create login cookie - name: {0}, path: {1}, max-age: {2}", KEYCLOAK_IDENTITY_COOKIE, cookiePath, maxAge);
-        CookieHelper.addCookie(KEYCLOAK_IDENTITY_COOKIE, encoded, cookiePath, null, null, maxAge, secureOnly, true);
-        //builder.cookie(new NewCookie(cookieName, encoded, cookiePath, null, null, maxAge, secureOnly));// todo httponly , true);
-
-        String sessionCookieValue = realm.getName() + "/" + user.getId();
-        if (session != null) {
-            sessionCookieValue += "/" + session.getId();
-        }
-        // THIS SHOULD NOT BE A HTTPONLY COOKIE!  It is used for OpenID Connect Iframe Session support!
-        // Max age should be set to the max lifespan of the session as it's used to invalidate old-sessions on re-login
-        CookieHelper.addCookie(KEYCLOAK_SESSION_COOKIE, sessionCookieValue, cookiePath, null, null, realm.getSsoSessionMaxLifespan(), secureOnly, false);
-
-    }
-
-    public static void createRememberMeCookie(RealmModel realm, String username, UriInfo uriInfo, ClientConnection connection) {
-        String path = getIdentityCookiePath(realm, uriInfo);
-        boolean secureOnly = realm.getSslRequired().isRequired(connection);
-        // remember me cookie should be persistent (hardcoded to 365 days for now)
-        //NewCookie cookie = new NewCookie(KEYCLOAK_REMEMBER_ME, "true", path, null, null, realm.getCentralLoginLifespan(), secureOnly);// todo httponly , true);
-        CookieHelper.addCookie(KEYCLOAK_REMEMBER_ME, "username:" + username, path, null, null, 31536000, secureOnly, true);
-    }
-
-    public static String getRememberMeUsername(RealmModel realm, HttpHeaders headers) {
-        if (realm.isRememberMe()) {
-            Cookie cookie = headers.getCookies().get(AuthenticationManager.KEYCLOAK_REMEMBER_ME);
-            if (cookie != null) {
-                String value = cookie.getValue();
-                String[] s = value.split(":");
-                if (s[0].equals("username") && s.length == 2) {
-                    return s[1];
-                }
-            }
-        }
-        return null;
-    }
-
-    protected static String encodeToken(RealmModel realm, Object token) {
-        String encodedToken = new JWSBuilder()
-                .jsonContent(token)
-                .rsa256(realm.getPrivateKey());
-        return encodedToken;
-    }
-
-    public static void expireIdentityCookie(RealmModel realm, UriInfo uriInfo, ClientConnection connection) {
-        logger.debug("Expiring identity cookie");
-        String path = getIdentityCookiePath(realm, uriInfo);
-        expireCookie(realm, KEYCLOAK_IDENTITY_COOKIE, path, true, connection);
-        expireCookie(realm, KEYCLOAK_SESSION_COOKIE, path, false, connection);
-    }
-    public static void expireRememberMeCookie(RealmModel realm, UriInfo uriInfo, ClientConnection connection) {
-        logger.debug("Expiring remember me cookie");
-        String path = getIdentityCookiePath(realm, uriInfo);
-        String cookieName = KEYCLOAK_REMEMBER_ME;
-        expireCookie(realm, cookieName, path, true, connection);
-    }
-
-    protected static String getIdentityCookiePath(RealmModel realm, UriInfo uriInfo) {
-        return getRealmCookiePath(realm, uriInfo);
-    }
-
-    public static String getRealmCookiePath(RealmModel realm, UriInfo uriInfo) {
-        URI uri = RealmsResource.realmBaseUrl(uriInfo).build(realm.getName());
-        return uri.getRawPath();
-    }
-
-    public static void expireCookie(RealmModel realm, String cookieName, String path, boolean httpOnly, ClientConnection connection) {
-        logger.debugv("Expiring cookie: {0} path: {1}", cookieName, path);
-        boolean secureOnly = realm.getSslRequired().isRequired(connection);;
-        CookieHelper.addCookie(cookieName, "", path, null, "Expiring cookie", 0, secureOnly, httpOnly);
-    }
-
-    public AuthResult authenticateIdentityCookie(KeycloakSession session, RealmModel realm, UriInfo uriInfo, ClientConnection connection, HttpHeaders headers) {
-        return authenticateIdentityCookie(session, realm, uriInfo, connection, headers, true);
-    }
-
-    public static AuthResult authenticateIdentityCookie(KeycloakSession session, RealmModel realm, UriInfo uriInfo, ClientConnection connection, HttpHeaders headers, boolean checkActive) {
-        Cookie cookie = headers.getCookies().get(KEYCLOAK_IDENTITY_COOKIE);
-        if (cookie == null || "".equals(cookie.getValue())) {
-            logger.debugv("Could not find cookie: {0}", KEYCLOAK_IDENTITY_COOKIE);
-            return null;
-        }
-
-        String tokenString = cookie.getValue();
-        AuthResult authResult = verifyIdentityToken(session, realm, uriInfo, connection, checkActive, tokenString, headers);
-        if (authResult == null) {
-            expireIdentityCookie(realm, uriInfo, connection);
-            return null;
-        }
-        authResult.getSession().setLastSessionRefresh(Time.currentTime());
-        return authResult;
-    }
-
-    public Response checkNonFormAuthentication(KeycloakSession session, ClientSessionModel clientSession, RealmModel realm, UriInfo uriInfo,
-                                               HttpRequest request,
-                                               ClientConnection clientConnection, HttpHeaders headers,
-                                               EventBuilder event) {
-        AuthResult authResult = authenticateIdentityCookie(session, realm, uriInfo, clientConnection, headers, true);
-        if (authResult != null) {
-            UserModel user = authResult.getUser();
-            UserSessionModel userSession = authResult.getSession();
-            TokenManager.attachClientSession(userSession, clientSession);
-            event.user(user).session(userSession).detail(Details.AUTH_METHOD, "sso");
-            return nextActionAfterAuthentication(session, userSession, clientSession, clientConnection, request, uriInfo, event);
-        }
-        return null;
-    }
-
-
-
-    public static Response redirectAfterSuccessfulFlow(KeycloakSession session, RealmModel realm, UserSessionModel userSession,
-                                                ClientSessionModel clientSession,
-                                                HttpRequest request, UriInfo uriInfo, ClientConnection clientConnection) {
-        Cookie sessionCookie = request.getHttpHeaders().getCookies().get(AuthenticationManager.KEYCLOAK_SESSION_COOKIE);
-        if (sessionCookie != null) {
-
-            String[] split = sessionCookie.getValue().split("/");
-            if (split.length >= 3) {
-                String oldSessionId = split[2];
-                if (!oldSessionId.equals(userSession.getId())) {
-                    UserSessionModel oldSession = session.sessions().getUserSession(realm, oldSessionId);
-                    if (oldSession != null) {
-                        logger.debugv("Removing old user session: session: {0}", oldSessionId);
-                        session.sessions().removeUserSession(realm, oldSession);
-                    }
-                }
-            }
-        }
-        if (userSession.getState() != UserSessionModel.State.LOGGED_IN) userSession.setState(UserSessionModel.State.LOGGED_IN);
-        // refresh the cookies!
-        createLoginCookie(realm, userSession.getUser(), userSession, uriInfo, clientConnection);
-        if (userSession.isRememberMe()) createRememberMeCookie(realm, userSession.getUser().getUsername(), uriInfo, clientConnection);
-        LoginProtocol protocol = session.getProvider(LoginProtocol.class, clientSession.getAuthMethod());
-        protocol.setRealm(realm)
-                .setHttpHeaders(request.getHttpHeaders())
-                .setUriInfo(uriInfo);
-        return protocol.authenticated(userSession, new ClientSessionCode(realm, clientSession));
-
-    }
-
-    public static Response nextActionAfterAuthentication(KeycloakSession session, UserSessionModel userSession, ClientSessionModel clientSession,
-                                                  ClientConnection clientConnection,
-                                                  HttpRequest request, UriInfo uriInfo, EventBuilder event) {
-        Response requiredAction = actionRequired(session, userSession, clientSession, clientConnection, request, uriInfo, event);
-        if (requiredAction != null) return requiredAction;
-        event.success();
-        RealmModel realm = clientSession.getRealm();
-        return redirectAfterSuccessfulFlow(session, realm , userSession, clientSession, request, uriInfo, clientConnection);
-
-    }
-
-    public static Response actionRequired(final KeycloakSession session, final UserSessionModel userSession, final ClientSessionModel clientSession,
-                                                         final ClientConnection clientConnection,
-                                                         final HttpRequest request, final UriInfo uriInfo, final EventBuilder event) {
-        final RealmModel realm = clientSession.getRealm();
-        final UserModel user = userSession.getUser();
-        /*
-        isForcePasswordUpdateRequired(realm, user);
-        isTotpConfigurationRequired(realm, user);
-        isEmailVerificationRequired(realm, user);
-        */
-        final ClientModel client = clientSession.getClient();
-
-        RequiredActionContext context = new RequiredActionContext() {
-            @Override
-            public EventBuilder getEvent() {
-                return event;
-            }
-
-            @Override
-            public UserModel getUser() {
-                return user;
-            }
-
-            @Override
-            public RealmModel getRealm() {
-                return realm;
-            }
-
-            @Override
-            public ClientSessionModel getClientSession() {
-                return clientSession;
-            }
-
-            @Override
-            public UserSessionModel getUserSession() {
-                return userSession;
-            }
-
-            @Override
-            public ClientConnection getConnection() {
-                return clientConnection;
-            }
-
-            @Override
-            public UriInfo getUriInfo() {
-                return uriInfo;
-            }
-
-            @Override
-            public KeycloakSession getSession() {
-                return session;
-            }
-
-            @Override
-            public HttpRequest getHttpRequest() {
-                return request;
-            }
-        };
-
-        // see if any required actions need triggering, i.e. an expired password
-        for (ProviderFactory factory : session.getKeycloakSessionFactory().getProviderFactories(RequiredActionProvider.class)) {
-            RequiredActionProvider provider = ((RequiredActionFactory)factory).create(session);
-            provider.evaluateTriggers(context);
-        }
-
-        ClientSessionCode accessCode = new ClientSessionCode(realm, clientSession);
-
-        logger.debugv("processAccessCode: go to oauth page?: {0}", client.isConsentRequired());
-
-        event.detail(Details.CODE_ID, clientSession.getId());
-
-        Set<String> requiredActions = user.getRequiredActions();
-        for (String action : requiredActions) {
-            RequiredActionProvider actionProvider = session.getProvider(RequiredActionProvider.class, action);
-            Response challenge = actionProvider.invokeRequiredAction(context);
-            if (challenge != null) return challenge;
-
-        }
-        if (client.isConsentRequired()) {
-<<<<<<< HEAD
-            accessCode.setAction(ClientSessionModel.Action.OAUTH_GRANT.name());
-=======
->>>>>>> 2ad7e870
-
-            UserConsentModel grantedConsent = user.getConsentByClient(client.getId());
-
-            List<RoleModel> realmRoles = new LinkedList<>();
-            MultivaluedMap<String, RoleModel> resourceRoles = new MultivaluedMapImpl<>();
-            for (RoleModel r : accessCode.getRequestedRoles()) {
-
-                // Consent already granted by user
-                if (grantedConsent != null && grantedConsent.isRoleGranted(r)) {
-                    continue;
-                }
-
-                if (r.getContainer() instanceof RealmModel) {
-                    realmRoles.add(r);
-                } else {
-                    resourceRoles.add(((ClientModel) r.getContainer()).getClientId(), r);
-                }
-            }
-
-            List<ProtocolMapperModel> protocolMappers = new LinkedList<>();
-            for (ProtocolMapperModel protocolMapper : accessCode.getRequestedProtocolMappers()) {
-                if (protocolMapper.isConsentRequired() && protocolMapper.getConsentText() != null) {
-                    if (grantedConsent == null || !grantedConsent.isProtocolMapperGranted(protocolMapper)) {
-                        protocolMappers.add(protocolMapper);
-                    }
-                }
-            }
-
-            // Skip grant screen if everything was already approved by this user
-            if (realmRoles.size() > 0 || resourceRoles.size() > 0 || protocolMappers.size() > 0) {
-                accessCode.setAction(ClientSessionModel.Action.OAUTH_GRANT);
-
-                return session.getProvider(LoginFormsProvider.class)
-                        .setClientSessionCode(accessCode.getCode())
-                        .setAccessRequest(realmRoles, resourceRoles, protocolMappers)
-                        .createOAuthGrant(clientSession);
-            } else {
-                String consentDetail = (grantedConsent != null) ? Details.CONSENT_VALUE_PERSISTED_CONSENT : Details.CONSENT_VALUE_NO_CONSENT_REQUIRED;
-                event.detail(Details.CONSENT, consentDetail);
-            }
-        } else {
-            event.detail(Details.CONSENT, Details.CONSENT_VALUE_NO_CONSENT_REQUIRED);
-        }
-        return null;
-
-    }
-
-
-
-    private static void isForcePasswordUpdateRequired(RealmModel realm, UserModel user) {
-        int daysToExpirePassword = realm.getPasswordPolicy().getDaysToExpirePassword();
-        if(daysToExpirePassword != -1) {
-            for (UserCredentialValueModel entity : user.getCredentialsDirectly()) {
-                if (entity.getType().equals(UserCredentialModel.PASSWORD)) {
-                    
-                    if(entity.getCreatedDate() == null) {
-                        user.addRequiredAction(UserModel.RequiredAction.UPDATE_PASSWORD);
-                        logger.debug("User is required to update password");
-                    } else {
-                        long timeElapsed = Time.toMillis(Time.currentTime()) - entity.getCreatedDate();
-                        long timeToExpire = TimeUnit.DAYS.toMillis(daysToExpirePassword);
-                    
-                        if(timeElapsed > timeToExpire) {
-                            user.addRequiredAction(UserModel.RequiredAction.UPDATE_PASSWORD);
-                            logger.debug("User is required to update password");
-                        }
-                    }
-                    break;
-                }
-            }
-        }
-    }
-
-    protected static void isTotpConfigurationRequired(RealmModel realm, UserModel user) {
-        for (RequiredCredentialModel c : realm.getRequiredCredentials()) {
-            if (c.getType().equals(CredentialRepresentation.TOTP) && !user.isTotp()) {
-                user.addRequiredAction(UserModel.RequiredAction.CONFIGURE_TOTP);
-                logger.debug("User is required to configure totp");
-            }
-        }
-    }
-
-    protected static void isEmailVerificationRequired(RealmModel realm, UserModel user) {
-        if (realm.isVerifyEmail() && !user.isEmailVerified()) {
-            user.addRequiredAction(UserModel.RequiredAction.VERIFY_EMAIL);
-            logger.debug("User is required to verify email");
-        }
-    }
-
-    protected static AuthResult verifyIdentityToken(KeycloakSession session, RealmModel realm, UriInfo uriInfo, ClientConnection connection, boolean checkActive, String tokenString, HttpHeaders headers) {
-        try {
-            AccessToken token = RSATokenVerifier.verifyToken(tokenString, realm.getPublicKey(), Urls.realmIssuer(uriInfo.getBaseUri(), realm.getName()), checkActive);
-            if (checkActive) {
-                if (!token.isActive() || token.getIssuedAt() < realm.getNotBefore()) {
-                    logger.debug("identity cookie expired");
-                    return null;
-                } else {
-                    logger.debugv("token active - active: {0}, issued-at: {1}, not-before: {2}", token.isActive(), token.getIssuedAt(), realm.getNotBefore());
-                }
-            }
-
-            UserModel user = session.users().getUserById(token.getSubject(), realm);
-            if (user == null || !user.isEnabled() ) {
-                logger.debug("Unknown user in identity token");
-                return null;
-            }
-
-            UserSessionModel userSession = session.sessions().getUserSession(realm, token.getSessionState());
-            if (!isSessionValid(realm, userSession)) {
-                if (userSession != null) backchannelLogout(session, realm, userSession, uriInfo, connection, headers, true);
-                logger.debug("User session not active");
-                return null;
-            }
-
-            return new AuthResult(user, userSession, token);
-        } catch (VerificationException e) {
-            logger.debug("Failed to verify identity token", e);
-        }
-        return null;
-    }
-
-    public AuthenticationStatus authenticateForm(KeycloakSession session, ClientConnection clientConnection, RealmModel realm, MultivaluedMap<String, String> formData) {
-        String username = formData.getFirst(FORM_USERNAME);
-        if (username == null) {
-            logger.debug("Username not provided");
-            return AuthenticationStatus.INVALID_USER;
-        }
-
-        if (realm.isBruteForceProtected()) {
-            if (protector.isTemporarilyDisabled(session, realm, username)) {
-                return AuthenticationStatus.ACCOUNT_TEMPORARILY_DISABLED;
-            }
-        }
-
-        AuthenticationStatus status = authenticateInternal(session, realm, formData, username);
-        if (realm.isBruteForceProtected()) {
-            switch (status) {
-                case SUCCESS:
-                    protector.successfulLogin(realm, username, clientConnection);
-                    break;
-                case FAILED:
-                case MISSING_TOTP:
-                case MISSING_PASSWORD:
-                case INVALID_CREDENTIALS:
-                    protector.failedLogin(realm, username, clientConnection);
-                    break;
-                case INVALID_USER:
-                    protector.invalidUser(realm, username, clientConnection);
-                    break;
-                default:
-                    break;
-            }
-        }
-
-        return status;
-    }
-
-    protected AuthenticationStatus authenticateInternal(KeycloakSession session, RealmModel realm, MultivaluedMap<String, String> formData, String username) {
-        UserModel user = KeycloakModelUtils.findUserByNameOrEmail(session, realm, username);
-
-        if (user == null) {
-            logger.debugv("User {0} not found", username);
-            return AuthenticationStatus.INVALID_USER;
-        }
-
-        Set<String> types = new HashSet<String>();
-
-        for (RequiredCredentialModel credential : realm.getRequiredCredentials()) {
-            types.add(credential.getType());
-        }
-
-        if (types.contains(CredentialRepresentation.PASSWORD)) {
-            List<UserCredentialModel> credentials = new LinkedList<UserCredentialModel>();
-
-            String password = formData.getFirst(CredentialRepresentation.PASSWORD);
-            if (password != null) {
-                credentials.add(UserCredentialModel.password(password));
-            }
-
-            String passwordToken = formData.getFirst(CredentialRepresentation.PASSWORD_TOKEN);
-            if (passwordToken != null) {
-                credentials.add(UserCredentialModel.passwordToken(passwordToken));
-            }
-
-            String totp = formData.getFirst(CredentialRepresentation.TOTP);
-            if (totp != null) {
-                credentials.add(UserCredentialModel.totp(totp));
-            }
-
-            if ((password == null || password.isEmpty()) && (passwordToken == null || passwordToken.isEmpty())) {
-                logger.debug("Password not provided");
-                return AuthenticationStatus.MISSING_PASSWORD;
-            }
-
-            logger.debugv("validating password for user: {0}", username);
-
-            if (!session.users().validCredentials(realm, user, credentials)) {
-                return AuthenticationStatus.INVALID_CREDENTIALS;
-            }
-
-            if (!user.isEnabled()) {
-                return AuthenticationStatus.ACCOUNT_DISABLED;
-            }
-
-            if (user.isTotp() && totp == null) {
-                return AuthenticationStatus.MISSING_TOTP;
-            }
-
-            if (!user.getRequiredActions().isEmpty()) {
-                return AuthenticationStatus.ACTIONS_REQUIRED;
-            } else {
-                return AuthenticationStatus.SUCCESS;
-            }
-        } else if (types.contains(CredentialRepresentation.SECRET)) {
-            String secret = formData.getFirst(CredentialRepresentation.SECRET);
-            if (secret == null) {
-                logger.debug("Secret not provided");
-                return AuthenticationStatus.MISSING_PASSWORD;
-            }
-            if (!session.users().validCredentials(realm, user, UserCredentialModel.secret(secret))) {
-                return AuthenticationStatus.INVALID_CREDENTIALS;
-            }
-            if (!user.isEnabled()) {
-                return AuthenticationStatus.ACCOUNT_DISABLED;
-            }
-            if (!user.getRequiredActions().isEmpty()) {
-                return AuthenticationStatus.ACTIONS_REQUIRED;
-            } else {
-                return AuthenticationStatus.SUCCESS;
-            }
-        } else {
-            logger.warn("Do not know how to authenticate user");
-            return AuthenticationStatus.FAILED;
-        }
-    }
-
-    public enum AuthenticationStatus {
-        SUCCESS, ACCOUNT_TEMPORARILY_DISABLED, ACCOUNT_DISABLED, ACTIONS_REQUIRED, INVALID_USER, INVALID_CREDENTIALS, MISSING_PASSWORD, MISSING_TOTP, FAILED
-    }
-
-    public static class AuthResult {
-        private final UserModel user;
-        private final UserSessionModel session;
-        private final AccessToken token;
-
-        public AuthResult(UserModel user, UserSessionModel session, AccessToken token) {
-            this.user = user;
-            this.session = session;
-            this.token = token;
-        }
-
-        public UserSessionModel getSession() {
-            return session;
-        }
-
-        public UserModel getUser() {
-            return user;
-        }
-
-        public AccessToken getToken() {
-            return token;
-        }
-    }
-
-}
+package org.keycloak.services.managers;
+
+import org.jboss.logging.Logger;
+import org.jboss.resteasy.specimpl.MultivaluedMapImpl;
+import org.jboss.resteasy.spi.HttpRequest;
+import org.keycloak.ClientConnection;
+import org.keycloak.RSATokenVerifier;
+import org.keycloak.VerificationException;
+import org.keycloak.authentication.RequiredActionContext;
+import org.keycloak.authentication.RequiredActionFactory;
+import org.keycloak.authentication.RequiredActionProvider;
+import org.keycloak.broker.provider.IdentityProvider;
+import org.keycloak.events.Details;
+import org.keycloak.events.EventBuilder;
+import org.keycloak.events.EventType;
+import org.keycloak.jose.jws.JWSBuilder;
+import org.keycloak.login.LoginFormsProvider;
+import org.keycloak.models.ClientModel;
+import org.keycloak.models.ClientSessionModel;
+import org.keycloak.models.UserConsentModel;
+import org.keycloak.models.KeycloakSession;
+import org.keycloak.models.ProtocolMapperModel;
+import org.keycloak.models.RealmModel;
+import org.keycloak.models.RequiredCredentialModel;
+import org.keycloak.models.RoleModel;
+import org.keycloak.models.UserCredentialModel;
+import org.keycloak.models.UserCredentialValueModel;
+import org.keycloak.models.UserModel;
+import org.keycloak.models.UserModel.RequiredAction;
+import org.keycloak.models.UserSessionModel;
+import org.keycloak.models.utils.KeycloakModelUtils;
+import org.keycloak.protocol.LoginProtocol;
+import org.keycloak.protocol.oidc.TokenManager;
+import org.keycloak.provider.ProviderFactory;
+import org.keycloak.representations.AccessToken;
+import org.keycloak.representations.idm.CredentialRepresentation;
+import org.keycloak.services.resources.IdentityBrokerService;
+import org.keycloak.services.resources.LoginActionsService;
+import org.keycloak.services.resources.RealmsResource;
+import org.keycloak.services.Urls;
+import org.keycloak.services.util.CookieHelper;
+import org.keycloak.services.validation.Validation;
+import org.keycloak.util.Time;
+
+import javax.ws.rs.core.Cookie;
+import javax.ws.rs.core.HttpHeaders;
+import javax.ws.rs.core.MultivaluedMap;
+import javax.ws.rs.core.NewCookie;
+import javax.ws.rs.core.Response;
+import javax.ws.rs.core.UriInfo;
+
+import java.net.URI;
+import java.util.HashSet;
+import java.util.Iterator;
+import java.util.LinkedList;
+import java.util.List;
+import java.util.Set;
+import java.util.concurrent.TimeUnit;
+
+/**
+ * Stateless object that manages authentication
+ *
+ * @author <a href="mailto:bill@burkecentral.com">Bill Burke</a>
+ * @version $Revision: 1 $
+ */
+public class AuthenticationManager {
+    protected static Logger logger = Logger.getLogger(AuthenticationManager.class);
+    public static final String FORM_USERNAME = "username";
+    // used for auth login
+    public static final String KEYCLOAK_IDENTITY_COOKIE = "KEYCLOAK_IDENTITY";
+    // used solely to determine is user is logged in
+    public static final String KEYCLOAK_SESSION_COOKIE = "KEYCLOAK_SESSION";
+    public static final String KEYCLOAK_REMEMBER_ME = "KEYCLOAK_REMEMBER_ME";
+    public static final String KEYCLOAK_LOGOUT_PROTOCOL = "KEYCLOAK_LOGOUT_PROTOCOL";
+
+    protected BruteForceProtector protector;
+
+    public AuthenticationManager() {
+    }
+
+    public AuthenticationManager(BruteForceProtector protector) {
+        this.protector = protector;
+    }
+
+    public BruteForceProtector getProtector() {
+        return protector;
+    }
+
+    public static boolean isSessionValid(RealmModel realm, UserSessionModel userSession) {
+        if (userSession == null) {
+            logger.debug("No user session");
+            return false;
+        }
+        int currentTime = Time.currentTime();
+        int max = userSession.getStarted() + realm.getSsoSessionMaxLifespan();
+        return userSession != null && userSession.getLastSessionRefresh() + realm.getSsoSessionIdleTimeout() > currentTime && max > currentTime;
+    }
+
+    public static void expireUserSessionCookie(KeycloakSession session, UserSessionModel userSession, RealmModel realm, UriInfo uriInfo, HttpHeaders headers, ClientConnection connection) {
+        try {
+            // check to see if any identity cookie is set with the same session and expire it if necessary
+            Cookie cookie = headers.getCookies().get(KEYCLOAK_IDENTITY_COOKIE);
+            if (cookie == null) return;
+            String tokenString = cookie.getValue();
+            AccessToken token = RSATokenVerifier.verifyToken(tokenString, realm.getPublicKey(), Urls.realmIssuer(uriInfo.getBaseUri(), realm.getName()), false);
+            UserSessionModel cookieSession = session.sessions().getUserSession(realm, token.getSessionState());
+            if (cookieSession == null || !cookieSession.getId().equals(userSession.getId())) return;
+            expireIdentityCookie(realm, uriInfo, connection);
+            expireRememberMeCookie(realm, uriInfo, connection);
+        } catch (Exception e) {
+        }
+
+    }
+
+    /**
+     * Do not logout broker
+     *
+     * @param session
+     * @param realm
+     * @param userSession
+     * @param uriInfo
+     * @param connection
+     * @param headers
+     */
+    public static void backchannelLogout(KeycloakSession session, RealmModel realm,
+                                         UserSessionModel userSession, UriInfo uriInfo,
+                                         ClientConnection connection, HttpHeaders headers,
+                                         boolean logoutBroker) {
+        if (userSession == null) return;
+        UserModel user = userSession.getUser();
+        userSession.setState(UserSessionModel.State.LOGGING_OUT);
+
+        logger.debugv("Logging out: {0} ({1})", user.getUsername(), userSession.getId());
+        expireUserSessionCookie(session, userSession, realm, uriInfo, headers, connection);
+
+        for (ClientSessionModel clientSession : userSession.getClientSessions()) {
+            backchannelLogoutClientSession(session, realm, clientSession, userSession, uriInfo, headers);
+        }
+        if (logoutBroker) {
+            String brokerId = userSession.getNote(IdentityBrokerService.BROKER_PROVIDER_ID);
+            if (brokerId != null) {
+                IdentityProvider identityProvider = IdentityBrokerService.getIdentityProvider(session, realm, brokerId);
+                try {
+                    identityProvider.backchannelLogout(userSession, uriInfo, realm);
+                } catch (Exception e) {
+                }
+            }
+        }
+        userSession.setState(UserSessionModel.State.LOGGED_OUT);
+        session.sessions().removeUserSession(realm, userSession);
+    }
+
+    public static void backchannelLogoutClientSession(KeycloakSession session, RealmModel realm, ClientSessionModel clientSession, UserSessionModel userSession, UriInfo uriInfo, HttpHeaders headers) {
+        ClientModel client = clientSession.getClient();
+        if (client instanceof ClientModel && !client.isFrontchannelLogout() && !ClientSessionModel.Action.LOGGED_OUT.name().equals(clientSession.getAction())) {
+            String authMethod = clientSession.getAuthMethod();
+            if (authMethod == null) return; // must be a keycloak service like account
+            LoginProtocol protocol = session.getProvider(LoginProtocol.class, authMethod);
+            protocol.setRealm(realm)
+                    .setHttpHeaders(headers)
+                    .setUriInfo(uriInfo);
+            protocol.backchannelLogout(userSession, clientSession);
+            clientSession.setAction(ClientSessionModel.Action.LOGGED_OUT.name());
+        }
+
+    }
+
+    // Logout all clientSessions of this user and client
+    public static void backchannelUserFromClient(KeycloakSession session, RealmModel realm, UserModel user, ClientModel client, UriInfo uriInfo, HttpHeaders headers) {
+        String clientId = client.getId();
+
+        List<UserSessionModel> userSessions = session.sessions().getUserSessions(realm, user);
+        for (UserSessionModel userSession : userSessions) {
+            List<ClientSessionModel> clientSessions = userSession.getClientSessions();
+            for (ClientSessionModel clientSession : clientSessions) {
+                if (clientSession.getClient().getId().equals(clientId)) {
+                    AuthenticationManager.backchannelLogoutClientSession(session, realm, clientSession, userSession, uriInfo, headers);
+                    TokenManager.dettachClientSession(session.sessions(), realm, clientSession);
+                }
+            }
+        }
+    }
+
+    public static Response browserLogout(KeycloakSession session, RealmModel realm, UserSessionModel userSession, UriInfo uriInfo, ClientConnection connection, HttpHeaders headers) {
+        if (userSession == null) return null;
+        UserModel user = userSession.getUser();
+
+        logger.debugv("Logging out: {0} ({1})", user.getUsername(), userSession.getId());
+        if (userSession.getState() != UserSessionModel.State.LOGGING_OUT) {
+            userSession.setState(UserSessionModel.State.LOGGING_OUT);
+        }
+        List<ClientSessionModel> redirectClients = new LinkedList<ClientSessionModel>();
+        for (ClientSessionModel clientSession : userSession.getClientSessions()) {
+            ClientModel client = clientSession.getClient();
+            if (ClientSessionModel.Action.LOGGED_OUT.name().equals(clientSession.getAction())) continue;
+            if (client.isFrontchannelLogout()) {
+                String authMethod = clientSession.getAuthMethod();
+                if (authMethod == null) continue; // must be a keycloak service like account
+                redirectClients.add(clientSession);
+                continue;
+            }
+            if (client instanceof ClientModel && !client.isFrontchannelLogout()) {
+                String authMethod = clientSession.getAuthMethod();
+                if (authMethod == null) continue; // must be a keycloak service like account
+                LoginProtocol protocol = session.getProvider(LoginProtocol.class, authMethod);
+                protocol.setRealm(realm)
+                        .setHttpHeaders(headers)
+                        .setUriInfo(uriInfo);
+                try {
+                    logger.debugv("backchannel logout to: {0}", client.getClientId());
+                    protocol.backchannelLogout(userSession, clientSession);
+                    clientSession.setAction(ClientSessionModel.Action.LOGGED_OUT.name());
+                } catch (Exception e) {
+                    logger.warn("Failed to logout client, continuing", e);
+                }
+            }
+        }
+
+        for (ClientSessionModel nextRedirectClient : redirectClients) {
+            String authMethod = nextRedirectClient.getAuthMethod();
+            LoginProtocol protocol = session.getProvider(LoginProtocol.class, authMethod);
+            protocol.setRealm(realm)
+                    .setHttpHeaders(headers)
+                    .setUriInfo(uriInfo);
+            // setting this to logged out cuz I"m not sure protocols can always verify that the client was logged out or not
+            nextRedirectClient.setAction(ClientSessionModel.Action.LOGGED_OUT.name());
+            try {
+                logger.debugv("frontchannel logout to: {0}", nextRedirectClient.getClient().getClientId());
+                Response response = protocol.frontchannelLogout(userSession, nextRedirectClient);
+                if (response != null) {
+                    logger.debug("returning frontchannel logout request to client");
+                    return response;
+                }
+            } catch (Exception e) {
+                logger.warn("Failed to logout client, continuing", e);
+            }
+
+        }
+        String brokerId = userSession.getNote(IdentityBrokerService.BROKER_PROVIDER_ID);
+        if (brokerId != null) {
+            IdentityProvider identityProvider = IdentityBrokerService.getIdentityProvider(session, realm, brokerId);
+            Response response = identityProvider.keycloakInitiatedBrowserLogout(userSession, uriInfo, realm);
+            if (response != null) return response;
+        }
+        return finishBrowserLogout(session, realm, userSession, uriInfo, connection, headers);
+    }
+
+    public static Response finishBrowserLogout(KeycloakSession session, RealmModel realm, UserSessionModel userSession, UriInfo uriInfo, ClientConnection connection, HttpHeaders headers) {
+        expireIdentityCookie(realm, uriInfo, connection);
+        expireRememberMeCookie(realm, uriInfo, connection);
+        userSession.setState(UserSessionModel.State.LOGGED_OUT);
+        String method = userSession.getNote(KEYCLOAK_LOGOUT_PROTOCOL);
+        EventBuilder event = new EventBuilder(realm, session, connection);
+        LoginProtocol protocol = session.getProvider(LoginProtocol.class, method);
+        protocol.setRealm(realm)
+                .setHttpHeaders(headers)
+                .setUriInfo(uriInfo)
+                .setEventBuilder(event);
+        Response response = protocol.finishLogout(userSession);
+        session.sessions().removeUserSession(realm, userSession);
+        return response;
+    }
+
+
+    public static AccessToken createIdentityToken(RealmModel realm, UserModel user, UserSessionModel session, String issuer) {
+        AccessToken token = new AccessToken();
+        token.id(KeycloakModelUtils.generateId());
+        token.issuedNow();
+        token.subject(user.getId());
+        token.issuer(issuer);
+        if (session != null) {
+            token.setSessionState(session.getId());
+        }
+        if (realm.getSsoSessionMaxLifespan() > 0) {
+            token.expiration(Time.currentTime() + realm.getSsoSessionMaxLifespan());
+        }
+        return token;
+    }
+
+    public static void createLoginCookie(RealmModel realm, UserModel user, UserSessionModel session, UriInfo uriInfo, ClientConnection connection) {
+        String cookiePath = getIdentityCookiePath(realm, uriInfo);
+        String issuer = Urls.realmIssuer(uriInfo.getBaseUri(), realm.getName());
+        AccessToken identityToken = createIdentityToken(realm, user, session, issuer);
+        String encoded = encodeToken(realm, identityToken);
+        boolean secureOnly = realm.getSslRequired().isRequired(connection);
+        int maxAge = NewCookie.DEFAULT_MAX_AGE;
+        if (session.isRememberMe()) {
+            maxAge = realm.getSsoSessionMaxLifespan();
+        }
+        logger.debugv("Create login cookie - name: {0}, path: {1}, max-age: {2}", KEYCLOAK_IDENTITY_COOKIE, cookiePath, maxAge);
+        CookieHelper.addCookie(KEYCLOAK_IDENTITY_COOKIE, encoded, cookiePath, null, null, maxAge, secureOnly, true);
+        //builder.cookie(new NewCookie(cookieName, encoded, cookiePath, null, null, maxAge, secureOnly));// todo httponly , true);
+
+        String sessionCookieValue = realm.getName() + "/" + user.getId();
+        if (session != null) {
+            sessionCookieValue += "/" + session.getId();
+        }
+        // THIS SHOULD NOT BE A HTTPONLY COOKIE!  It is used for OpenID Connect Iframe Session support!
+        // Max age should be set to the max lifespan of the session as it's used to invalidate old-sessions on re-login
+        CookieHelper.addCookie(KEYCLOAK_SESSION_COOKIE, sessionCookieValue, cookiePath, null, null, realm.getSsoSessionMaxLifespan(), secureOnly, false);
+
+    }
+
+    public static void createRememberMeCookie(RealmModel realm, String username, UriInfo uriInfo, ClientConnection connection) {
+        String path = getIdentityCookiePath(realm, uriInfo);
+        boolean secureOnly = realm.getSslRequired().isRequired(connection);
+        // remember me cookie should be persistent (hardcoded to 365 days for now)
+        //NewCookie cookie = new NewCookie(KEYCLOAK_REMEMBER_ME, "true", path, null, null, realm.getCentralLoginLifespan(), secureOnly);// todo httponly , true);
+        CookieHelper.addCookie(KEYCLOAK_REMEMBER_ME, "username:" + username, path, null, null, 31536000, secureOnly, true);
+    }
+
+    public static String getRememberMeUsername(RealmModel realm, HttpHeaders headers) {
+        if (realm.isRememberMe()) {
+            Cookie cookie = headers.getCookies().get(AuthenticationManager.KEYCLOAK_REMEMBER_ME);
+            if (cookie != null) {
+                String value = cookie.getValue();
+                String[] s = value.split(":");
+                if (s[0].equals("username") && s.length == 2) {
+                    return s[1];
+                }
+            }
+        }
+        return null;
+    }
+
+    protected static String encodeToken(RealmModel realm, Object token) {
+        String encodedToken = new JWSBuilder()
+                .jsonContent(token)
+                .rsa256(realm.getPrivateKey());
+        return encodedToken;
+    }
+
+    public static void expireIdentityCookie(RealmModel realm, UriInfo uriInfo, ClientConnection connection) {
+        logger.debug("Expiring identity cookie");
+        String path = getIdentityCookiePath(realm, uriInfo);
+        expireCookie(realm, KEYCLOAK_IDENTITY_COOKIE, path, true, connection);
+        expireCookie(realm, KEYCLOAK_SESSION_COOKIE, path, false, connection);
+    }
+    public static void expireRememberMeCookie(RealmModel realm, UriInfo uriInfo, ClientConnection connection) {
+        logger.debug("Expiring remember me cookie");
+        String path = getIdentityCookiePath(realm, uriInfo);
+        String cookieName = KEYCLOAK_REMEMBER_ME;
+        expireCookie(realm, cookieName, path, true, connection);
+    }
+
+    protected static String getIdentityCookiePath(RealmModel realm, UriInfo uriInfo) {
+        return getRealmCookiePath(realm, uriInfo);
+    }
+
+    public static String getRealmCookiePath(RealmModel realm, UriInfo uriInfo) {
+        URI uri = RealmsResource.realmBaseUrl(uriInfo).build(realm.getName());
+        return uri.getRawPath();
+    }
+
+    public static void expireCookie(RealmModel realm, String cookieName, String path, boolean httpOnly, ClientConnection connection) {
+        logger.debugv("Expiring cookie: {0} path: {1}", cookieName, path);
+        boolean secureOnly = realm.getSslRequired().isRequired(connection);;
+        CookieHelper.addCookie(cookieName, "", path, null, "Expiring cookie", 0, secureOnly, httpOnly);
+    }
+
+    public AuthResult authenticateIdentityCookie(KeycloakSession session, RealmModel realm, UriInfo uriInfo, ClientConnection connection, HttpHeaders headers) {
+        return authenticateIdentityCookie(session, realm, uriInfo, connection, headers, true);
+    }
+
+    public static AuthResult authenticateIdentityCookie(KeycloakSession session, RealmModel realm, UriInfo uriInfo, ClientConnection connection, HttpHeaders headers, boolean checkActive) {
+        Cookie cookie = headers.getCookies().get(KEYCLOAK_IDENTITY_COOKIE);
+        if (cookie == null || "".equals(cookie.getValue())) {
+            logger.debugv("Could not find cookie: {0}", KEYCLOAK_IDENTITY_COOKIE);
+            return null;
+        }
+
+        String tokenString = cookie.getValue();
+        AuthResult authResult = verifyIdentityToken(session, realm, uriInfo, connection, checkActive, tokenString, headers);
+        if (authResult == null) {
+            expireIdentityCookie(realm, uriInfo, connection);
+            return null;
+        }
+        authResult.getSession().setLastSessionRefresh(Time.currentTime());
+        return authResult;
+    }
+
+    public Response checkNonFormAuthentication(KeycloakSession session, ClientSessionModel clientSession, RealmModel realm, UriInfo uriInfo,
+                                               HttpRequest request,
+                                               ClientConnection clientConnection, HttpHeaders headers,
+                                               EventBuilder event) {
+        AuthResult authResult = authenticateIdentityCookie(session, realm, uriInfo, clientConnection, headers, true);
+        if (authResult != null) {
+            UserModel user = authResult.getUser();
+            UserSessionModel userSession = authResult.getSession();
+            TokenManager.attachClientSession(userSession, clientSession);
+            event.user(user).session(userSession).detail(Details.AUTH_METHOD, "sso");
+            return nextActionAfterAuthentication(session, userSession, clientSession, clientConnection, request, uriInfo, event);
+        }
+        return null;
+    }
+
+
+
+    public static Response redirectAfterSuccessfulFlow(KeycloakSession session, RealmModel realm, UserSessionModel userSession,
+                                                ClientSessionModel clientSession,
+                                                HttpRequest request, UriInfo uriInfo, ClientConnection clientConnection) {
+        Cookie sessionCookie = request.getHttpHeaders().getCookies().get(AuthenticationManager.KEYCLOAK_SESSION_COOKIE);
+        if (sessionCookie != null) {
+
+            String[] split = sessionCookie.getValue().split("/");
+            if (split.length >= 3) {
+                String oldSessionId = split[2];
+                if (!oldSessionId.equals(userSession.getId())) {
+                    UserSessionModel oldSession = session.sessions().getUserSession(realm, oldSessionId);
+                    if (oldSession != null) {
+                        logger.debugv("Removing old user session: session: {0}", oldSessionId);
+                        session.sessions().removeUserSession(realm, oldSession);
+                    }
+                }
+            }
+        }
+        if (userSession.getState() != UserSessionModel.State.LOGGED_IN) userSession.setState(UserSessionModel.State.LOGGED_IN);
+        // refresh the cookies!
+        createLoginCookie(realm, userSession.getUser(), userSession, uriInfo, clientConnection);
+        if (userSession.isRememberMe()) createRememberMeCookie(realm, userSession.getUser().getUsername(), uriInfo, clientConnection);
+        LoginProtocol protocol = session.getProvider(LoginProtocol.class, clientSession.getAuthMethod());
+        protocol.setRealm(realm)
+                .setHttpHeaders(request.getHttpHeaders())
+                .setUriInfo(uriInfo);
+        return protocol.authenticated(userSession, new ClientSessionCode(realm, clientSession));
+
+    }
+
+    public static Response nextActionAfterAuthentication(KeycloakSession session, UserSessionModel userSession, ClientSessionModel clientSession,
+                                                  ClientConnection clientConnection,
+                                                  HttpRequest request, UriInfo uriInfo, EventBuilder event) {
+        Response requiredAction = actionRequired(session, userSession, clientSession, clientConnection, request, uriInfo, event);
+        if (requiredAction != null) return requiredAction;
+        event.success();
+        RealmModel realm = clientSession.getRealm();
+        return redirectAfterSuccessfulFlow(session, realm , userSession, clientSession, request, uriInfo, clientConnection);
+
+    }
+
+    public static Response actionRequired(final KeycloakSession session, final UserSessionModel userSession, final ClientSessionModel clientSession,
+                                                         final ClientConnection clientConnection,
+                                                         final HttpRequest request, final UriInfo uriInfo, final EventBuilder event) {
+        final RealmModel realm = clientSession.getRealm();
+        final UserModel user = userSession.getUser();
+        /*
+        isForcePasswordUpdateRequired(realm, user);
+        isTotpConfigurationRequired(realm, user);
+        isEmailVerificationRequired(realm, user);
+        */
+        final ClientModel client = clientSession.getClient();
+
+        RequiredActionContext context = new RequiredActionContext() {
+            @Override
+            public EventBuilder getEvent() {
+                return event;
+            }
+
+            @Override
+            public UserModel getUser() {
+                return user;
+            }
+
+            @Override
+            public RealmModel getRealm() {
+                return realm;
+            }
+
+            @Override
+            public ClientSessionModel getClientSession() {
+                return clientSession;
+            }
+
+            @Override
+            public UserSessionModel getUserSession() {
+                return userSession;
+            }
+
+            @Override
+            public ClientConnection getConnection() {
+                return clientConnection;
+            }
+
+            @Override
+            public UriInfo getUriInfo() {
+                return uriInfo;
+            }
+
+            @Override
+            public KeycloakSession getSession() {
+                return session;
+            }
+
+            @Override
+            public HttpRequest getHttpRequest() {
+                return request;
+            }
+        };
+
+        // see if any required actions need triggering, i.e. an expired password
+        for (ProviderFactory factory : session.getKeycloakSessionFactory().getProviderFactories(RequiredActionProvider.class)) {
+            RequiredActionProvider provider = ((RequiredActionFactory)factory).create(session);
+            provider.evaluateTriggers(context);
+        }
+
+        ClientSessionCode accessCode = new ClientSessionCode(realm, clientSession);
+
+        logger.debugv("processAccessCode: go to oauth page?: {0}", client.isConsentRequired());
+
+        event.detail(Details.CODE_ID, clientSession.getId());
+
+        Set<String> requiredActions = user.getRequiredActions();
+        for (String action : requiredActions) {
+            RequiredActionProvider actionProvider = session.getProvider(RequiredActionProvider.class, action);
+            Response challenge = actionProvider.invokeRequiredAction(context);
+            if (challenge != null) return challenge;
+
+        }
+        if (client.isConsentRequired()) {
+
+            UserConsentModel grantedConsent = user.getConsentByClient(client.getId());
+
+            List<RoleModel> realmRoles = new LinkedList<>();
+            MultivaluedMap<String, RoleModel> resourceRoles = new MultivaluedMapImpl<>();
+            for (RoleModel r : accessCode.getRequestedRoles()) {
+
+                // Consent already granted by user
+                if (grantedConsent != null && grantedConsent.isRoleGranted(r)) {
+                    continue;
+                }
+
+                if (r.getContainer() instanceof RealmModel) {
+                    realmRoles.add(r);
+                } else {
+                    resourceRoles.add(((ClientModel) r.getContainer()).getClientId(), r);
+                }
+            }
+
+            List<ProtocolMapperModel> protocolMappers = new LinkedList<>();
+            for (ProtocolMapperModel protocolMapper : accessCode.getRequestedProtocolMappers()) {
+                if (protocolMapper.isConsentRequired() && protocolMapper.getConsentText() != null) {
+                    if (grantedConsent == null || !grantedConsent.isProtocolMapperGranted(protocolMapper)) {
+                        protocolMappers.add(protocolMapper);
+                    }
+                }
+            }
+
+            // Skip grant screen if everything was already approved by this user
+            if (realmRoles.size() > 0 || resourceRoles.size() > 0 || protocolMappers.size() > 0) {
+                accessCode.setAction(ClientSessionModel.Action.OAUTH_GRANT.name());
+
+                return session.getProvider(LoginFormsProvider.class)
+                        .setClientSessionCode(accessCode.getCode())
+                        .setAccessRequest(realmRoles, resourceRoles, protocolMappers)
+                        .createOAuthGrant(clientSession);
+            } else {
+                String consentDetail = (grantedConsent != null) ? Details.CONSENT_VALUE_PERSISTED_CONSENT : Details.CONSENT_VALUE_NO_CONSENT_REQUIRED;
+                event.detail(Details.CONSENT, consentDetail);
+            }
+        } else {
+            event.detail(Details.CONSENT, Details.CONSENT_VALUE_NO_CONSENT_REQUIRED);
+        }
+        return null;
+
+    }
+
+
+
+    private static void isForcePasswordUpdateRequired(RealmModel realm, UserModel user) {
+        int daysToExpirePassword = realm.getPasswordPolicy().getDaysToExpirePassword();
+        if(daysToExpirePassword != -1) {
+            for (UserCredentialValueModel entity : user.getCredentialsDirectly()) {
+                if (entity.getType().equals(UserCredentialModel.PASSWORD)) {
+                    
+                    if(entity.getCreatedDate() == null) {
+                        user.addRequiredAction(UserModel.RequiredAction.UPDATE_PASSWORD);
+                        logger.debug("User is required to update password");
+                    } else {
+                        long timeElapsed = Time.toMillis(Time.currentTime()) - entity.getCreatedDate();
+                        long timeToExpire = TimeUnit.DAYS.toMillis(daysToExpirePassword);
+                    
+                        if(timeElapsed > timeToExpire) {
+                            user.addRequiredAction(UserModel.RequiredAction.UPDATE_PASSWORD);
+                            logger.debug("User is required to update password");
+                        }
+                    }
+                    break;
+                }
+            }
+        }
+    }
+
+    protected static void isTotpConfigurationRequired(RealmModel realm, UserModel user) {
+        for (RequiredCredentialModel c : realm.getRequiredCredentials()) {
+            if (c.getType().equals(CredentialRepresentation.TOTP) && !user.isTotp()) {
+                user.addRequiredAction(UserModel.RequiredAction.CONFIGURE_TOTP);
+                logger.debug("User is required to configure totp");
+            }
+        }
+    }
+
+    protected static void isEmailVerificationRequired(RealmModel realm, UserModel user) {
+        if (realm.isVerifyEmail() && !user.isEmailVerified()) {
+            user.addRequiredAction(UserModel.RequiredAction.VERIFY_EMAIL);
+            logger.debug("User is required to verify email");
+        }
+    }
+
+    protected static AuthResult verifyIdentityToken(KeycloakSession session, RealmModel realm, UriInfo uriInfo, ClientConnection connection, boolean checkActive, String tokenString, HttpHeaders headers) {
+        try {
+            AccessToken token = RSATokenVerifier.verifyToken(tokenString, realm.getPublicKey(), Urls.realmIssuer(uriInfo.getBaseUri(), realm.getName()), checkActive);
+            if (checkActive) {
+                if (!token.isActive() || token.getIssuedAt() < realm.getNotBefore()) {
+                    logger.debug("identity cookie expired");
+                    return null;
+                } else {
+                    logger.debugv("token active - active: {0}, issued-at: {1}, not-before: {2}", token.isActive(), token.getIssuedAt(), realm.getNotBefore());
+                }
+            }
+
+            UserModel user = session.users().getUserById(token.getSubject(), realm);
+            if (user == null || !user.isEnabled() ) {
+                logger.debug("Unknown user in identity token");
+                return null;
+            }
+
+            UserSessionModel userSession = session.sessions().getUserSession(realm, token.getSessionState());
+            if (!isSessionValid(realm, userSession)) {
+                if (userSession != null) backchannelLogout(session, realm, userSession, uriInfo, connection, headers, true);
+                logger.debug("User session not active");
+                return null;
+            }
+
+            return new AuthResult(user, userSession, token);
+        } catch (VerificationException e) {
+            logger.debug("Failed to verify identity token", e);
+        }
+        return null;
+    }
+
+    public AuthenticationStatus authenticateForm(KeycloakSession session, ClientConnection clientConnection, RealmModel realm, MultivaluedMap<String, String> formData) {
+        String username = formData.getFirst(FORM_USERNAME);
+        if (username == null) {
+            logger.debug("Username not provided");
+            return AuthenticationStatus.INVALID_USER;
+        }
+
+        if (realm.isBruteForceProtected()) {
+            if (protector.isTemporarilyDisabled(session, realm, username)) {
+                return AuthenticationStatus.ACCOUNT_TEMPORARILY_DISABLED;
+            }
+        }
+
+        AuthenticationStatus status = authenticateInternal(session, realm, formData, username);
+        if (realm.isBruteForceProtected()) {
+            switch (status) {
+                case SUCCESS:
+                    protector.successfulLogin(realm, username, clientConnection);
+                    break;
+                case FAILED:
+                case MISSING_TOTP:
+                case MISSING_PASSWORD:
+                case INVALID_CREDENTIALS:
+                    protector.failedLogin(realm, username, clientConnection);
+                    break;
+                case INVALID_USER:
+                    protector.invalidUser(realm, username, clientConnection);
+                    break;
+                default:
+                    break;
+            }
+        }
+
+        return status;
+    }
+
+    protected AuthenticationStatus authenticateInternal(KeycloakSession session, RealmModel realm, MultivaluedMap<String, String> formData, String username) {
+        UserModel user = KeycloakModelUtils.findUserByNameOrEmail(session, realm, username);
+
+        if (user == null) {
+            logger.debugv("User {0} not found", username);
+            return AuthenticationStatus.INVALID_USER;
+        }
+
+        Set<String> types = new HashSet<String>();
+
+        for (RequiredCredentialModel credential : realm.getRequiredCredentials()) {
+            types.add(credential.getType());
+        }
+
+        if (types.contains(CredentialRepresentation.PASSWORD)) {
+            List<UserCredentialModel> credentials = new LinkedList<UserCredentialModel>();
+
+            String password = formData.getFirst(CredentialRepresentation.PASSWORD);
+            if (password != null) {
+                credentials.add(UserCredentialModel.password(password));
+            }
+
+            String passwordToken = formData.getFirst(CredentialRepresentation.PASSWORD_TOKEN);
+            if (passwordToken != null) {
+                credentials.add(UserCredentialModel.passwordToken(passwordToken));
+            }
+
+            String totp = formData.getFirst(CredentialRepresentation.TOTP);
+            if (totp != null) {
+                credentials.add(UserCredentialModel.totp(totp));
+            }
+
+            if ((password == null || password.isEmpty()) && (passwordToken == null || passwordToken.isEmpty())) {
+                logger.debug("Password not provided");
+                return AuthenticationStatus.MISSING_PASSWORD;
+            }
+
+            logger.debugv("validating password for user: {0}", username);
+
+            if (!session.users().validCredentials(realm, user, credentials)) {
+                return AuthenticationStatus.INVALID_CREDENTIALS;
+            }
+
+            if (!user.isEnabled()) {
+                return AuthenticationStatus.ACCOUNT_DISABLED;
+            }
+
+            if (user.isTotp() && totp == null) {
+                return AuthenticationStatus.MISSING_TOTP;
+            }
+
+            if (!user.getRequiredActions().isEmpty()) {
+                return AuthenticationStatus.ACTIONS_REQUIRED;
+            } else {
+                return AuthenticationStatus.SUCCESS;
+            }
+        } else if (types.contains(CredentialRepresentation.SECRET)) {
+            String secret = formData.getFirst(CredentialRepresentation.SECRET);
+            if (secret == null) {
+                logger.debug("Secret not provided");
+                return AuthenticationStatus.MISSING_PASSWORD;
+            }
+            if (!session.users().validCredentials(realm, user, UserCredentialModel.secret(secret))) {
+                return AuthenticationStatus.INVALID_CREDENTIALS;
+            }
+            if (!user.isEnabled()) {
+                return AuthenticationStatus.ACCOUNT_DISABLED;
+            }
+            if (!user.getRequiredActions().isEmpty()) {
+                return AuthenticationStatus.ACTIONS_REQUIRED;
+            } else {
+                return AuthenticationStatus.SUCCESS;
+            }
+        } else {
+            logger.warn("Do not know how to authenticate user");
+            return AuthenticationStatus.FAILED;
+        }
+    }
+
+    public enum AuthenticationStatus {
+        SUCCESS, ACCOUNT_TEMPORARILY_DISABLED, ACCOUNT_DISABLED, ACTIONS_REQUIRED, INVALID_USER, INVALID_CREDENTIALS, MISSING_PASSWORD, MISSING_TOTP, FAILED
+    }
+
+    public static class AuthResult {
+        private final UserModel user;
+        private final UserSessionModel session;
+        private final AccessToken token;
+
+        public AuthResult(UserModel user, UserSessionModel session, AccessToken token) {
+            this.user = user;
+            this.session = session;
+            this.token = token;
+        }
+
+        public UserSessionModel getSession() {
+            return session;
+        }
+
+        public UserModel getUser() {
+            return user;
+        }
+
+        public AccessToken getToken() {
+            return token;
+        }
+    }
+
+}