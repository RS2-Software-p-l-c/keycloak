<?xml version="1.0"?>
<!--
~ Copyright 2016 Red Hat, Inc. and/or its affiliates
~ and other contributors as indicated by the @author tags.
~
~ Licensed under the Apache License, Version 2.0 (the "License");
~ you may not use this file except in compliance with the License.
~ You may obtain a copy of the License at
~
~ http://www.apache.org/licenses/LICENSE-2.0
~
~ Unless required by applicable law or agreed to in writing, software
~ distributed under the License is distributed on an "AS IS" BASIS,
~ WITHOUT WARRANTIES OR CONDITIONS OF ANY KIND, either express or implied.
~ See the License for the specific language governing permissions and
~ limitations under the License.
-->

<project xsi:schemaLocation="http://maven.apache.org/POM/4.0.0 http://maven.apache.org/xsd/maven-4.0.0.xsd" xmlns="http://maven.apache.org/POM/4.0.0"
         xmlns:xsi="http://www.w3.org/2001/XMLSchema-instance">

    <modelVersion>4.0.0</modelVersion>

    <parent>
        <groupId>org.keycloak.testsuite</groupId>
        <artifactId>integration-arquillian-servers-cache-server</artifactId>
<<<<<<< HEAD
        <version>26.1.0</version>
=======
        <version>26.1.4</version>
>>>>>>> b281b5f0
    </parent>

    <packaging>pom</packaging>
    <artifactId>integration-arquillian-servers-cache-server-infinispan</artifactId>
    <name>Keycloak Arquillian Integration TestSuite - Cache Server - Infinispan</name>

    <properties>
        <common.resources>${project.parent.basedir}/common</common.resources>
        <assembly.xml>${project.parent.basedir}/assembly.xml</assembly.xml>
        
        <cache.server.infinispan.home>${containers.home}/${cache.server.infinispan.unpacked.folder.name}</cache.server.infinispan.home>
        <cache.server.infinispan.jdg-transactions-enabled>true</cache.server.infinispan.jdg-transactions-enabled>
        <cache.server.infinispan.config.dir>${cache.server.infinispan.home}/server/conf</cache.server.infinispan.config.dir>
        
        <cache.server.cache-auth-xsl>cache-authentication-disabled.xsl</cache.server.cache-auth-xsl>
    </properties>

    <profiles>
        
        <profile>
            <id>cache-auth</id>
            <properties>
                <cache.server.cache-auth-xsl>cache-authentication-enabled.xsl</cache.server.cache-auth-xsl>
            </properties>
        </profile>

        <profile>
            <id>cache-server-infinispan-submodules</id>
            <activation>
                <file>
                    <exists>src</exists>
                </file>
            </activation>
            <build>
                <plugins>

                    <plugin>
                        <artifactId>maven-enforcer-plugin</artifactId>
                        <executions>
                            <execution>
                                <goals>
                                    <goal>enforce</goal>
                                </goals>
                                <configuration>
                                    <rules>
                                        <requireProperty>
                                            <property>cache.server.infinispan.groupId</property>
                                            <property>cache.server.infinispan.artifactId</property>
                                            <property>cache.server.infinispan.version</property>
                                            <property>cache.server.infinispan.unpacked.folder.name</property>
                                        </requireProperty>
                                    </rules>
                                </configuration>
                            </execution>
                        </executions>
                    </plugin>

                    <plugin>
                        <groupId>org.codehaus.mojo</groupId>
                        <artifactId>xml-maven-plugin</artifactId>
                        <executions>
                            <execution>
                                <id>configure-keycloak-caches</id>
                                <phase>process-test-resources</phase>
                                <goals>
                                    <goal>transform</goal>
                                </goals>
                                <configuration>
                                    <transformationSets>

                                        <!-- Configure dc-0 site in file clustered-1.xml -->
                                        <transformationSet>
                                            <dir>${cache.server.infinispan.config.dir}</dir>
                                            <includes>
                                                <include>infinispan-xsite.xml</include>
                                            </includes>
                                            <stylesheet>${common.resources}/add-keycloak-caches.xsl</stylesheet>
                                            <parameters>
                                                <parameter>
                                                    <name>local.site</name>
                                                    <value>dc-0</value>
                                                </parameter>
                                                <parameter>
                                                    <name>remote.site</name>
                                                    <value>dc-1</value>
                                                </parameter>
                                                <parameter>
                                                    <name>transactions.enabled</name>
                                                    <value>${cache.server.infinispan.jdg-transactions-enabled}</value>
                                                </parameter>
                                            </parameters>
                                            <outputDir>${cache.server.infinispan.config.dir}</outputDir>
                                            <fileMappers>
                                                <fileMapper implementation="org.codehaus.plexus.components.io.filemappers.RegExpFileMapper">
                                                    <pattern>^(.*)\.xml$</pattern>
                                                    <replacement>$1-1.xml</replacement>
                                                </fileMapper>
                                            </fileMappers>
                                        </transformationSet>

                                        <!-- Configure dc-1 site in file clustered-2.xml -->
                                        <transformationSet>
                                            <dir>${cache.server.infinispan.config.dir}</dir>
                                            <includes>
                                                <include>infinispan-xsite.xml</include>
                                            </includes>
                                            <stylesheet>${common.resources}/add-keycloak-caches.xsl</stylesheet>
                                            <parameters>
                                                <parameter>
                                                    <name>local.site</name>
                                                    <value>dc-1</value>
                                                </parameter>
                                                <parameter>
                                                    <name>remote.site</name>
                                                    <value>dc-0</value>
                                                </parameter>
                                                <parameter>
                                                    <name>transactions.enabled</name>
                                                    <value>${cache.server.infinispan.jdg-transactions-enabled}</value>
                                                </parameter>
                                            </parameters>
                                            <outputDir>${cache.server.infinispan.config.dir}</outputDir>
                                            <fileMappers>
                                                <fileMapper implementation="org.codehaus.plexus.components.io.filemappers.RegExpFileMapper">
                                                    <pattern>^(.*)\.xml$</pattern>
                                                    <replacement>$1-2.xml</replacement>
                                                </fileMapper>
                                            </fileMappers>
                                        </transformationSet>

                                    </transformationSets>
                                </configuration>
                            </execution>

                            <execution>
                                <id>configure-keycloak-authorization</id>
                                <phase>process-test-resources</phase>
                                <goals>
                                    <goal>transform</goal>
                                </goals>
                                <configuration>
                                    <transformationSets>
                                        <!-- Configure authorization in files clustered-__dc__.xml -->
                                        <transformationSet>
                                            <dir>${cache.server.infinispan.config.dir}</dir>
                                            <includes>
                                                <include>infinispan-xsite-1.xml</include>
                                                <include>infinispan-xsite-2.xml</include>
                                            </includes>
                                            <stylesheet>${common.resources}/${cache.server.cache-auth-xsl}</stylesheet>
                                            <parameters>
                                                <parameter>
                                                    <name>hotrod.sasl.mechanism</name>
                                                    <value>${hotrod.sasl.mechanism}</value>
                                                </parameter>
                                            </parameters>
                                            <outputDir>${cache.server.infinispan.config.dir}</outputDir>
                                        </transformationSet>
                                    </transformationSets>
                                </configuration>
                            </execution>
                            
                        </executions>
                    </plugin>
                    
                    <plugin>
                        <artifactId>maven-resources-plugin</artifactId>
                        <executions>
                            <execution>
                                <id>copy-server-keystore</id>
                                <phase>process-test-resources</phase>
                                <goals>
                                    <goal>copy-resources</goal>
                                </goals>
                                <configuration>
                                    <outputDirectory>${cache.server.infinispan.config.dir}</outputDirectory>
                                    <resources>
                                        <resource>
                                            <directory>${common.resources}</directory>
                                            <includes>
                                                <include>server.jks</include>
                                            </includes>
                                        </resource>
                                    </resources>
                                    <overwrite>true</overwrite>
                                </configuration>
                            </execution>
                        </executions>
                    </plugin>
                    
                    
                    <plugin>
                        <artifactId>maven-antrun-plugin</artifactId>
                        <executions>
                            <execution>
                                <id>remove-empty-xmlns</id>
                                <phase>process-test-resources</phase>
                                <goals>
                                    <goal>run</goal>
                                </goals>
                                <configuration>
                                    <target>
                                        <replace file="${cache.server.infinispan.config.dir}/infinispan-xsite-1.xml" token="xmlns=&quot;&quot;" value=""/>
                                        <replace file="${cache.server.infinispan.config.dir}/infinispan-xsite-2.xml" token="xmlns=&quot;&quot;" value=""/>
                                    </target>
                                </configuration>
                            </execution>
                        </executions>
                    </plugin>
                    
                    <plugin>
                        <groupId>org.codehaus.mojo</groupId>
                        <artifactId>exec-maven-plugin</artifactId>
                        <version>3.0.0</version>
                        <executions>
                            <execution>
                                <id>create-infinispan-user</id>
                                <phase>process-test-resources</phase>
                                <goals>
                                    <goal>exec</goal>
                                </goals>
                                <configuration>
                                    <executable>${cache.server.infinispan.home}/bin/cli.sh</executable>
                                    <workingDirectory>${cache.server.infinispan.home}/bin</workingDirectory>
                                    <arguments>
                                        <argument>user</argument>
                                        <argument>create</argument>
                                        <argument>myuser</argument>
                                        <argument>-p</argument>
                                        <argument>"qwer1234!"</argument>
                                    </arguments>
                                </configuration>
                            </execution>
                        </executions>
                    </plugin>
                    
                    <plugin>
                        <artifactId>maven-assembly-plugin</artifactId>
                        <executions>
                            <execution>
                                <id>create-zip</id>
                                <phase>package</phase>
                                <goals>
                                    <goal>single</goal>
                                </goals>
                                <configuration>
                                    <descriptors>
                                        <descriptor>${assembly.xml}</descriptor>
                                    </descriptors>
                                    <appendAssemblyId>false</appendAssemblyId>
                                </configuration>
                            </execution>
                        </executions>
                    </plugin>
                    
                </plugins>
            </build>
        </profile>
        
        <profile>
            <id>cache-server-infinispan</id>
            <modules>
                <module>infinispan</module>
            </modules>
        </profile>
        <profile>
            <id>cache-server-datagrid</id>
            <modules>
                <module>datagrid</module>
            </modules>
        </profile>
        
    </profiles>

</project><|MERGE_RESOLUTION|>--- conflicted
+++ resolved
@@ -24,11 +24,7 @@
     <parent>
         <groupId>org.keycloak.testsuite</groupId>
         <artifactId>integration-arquillian-servers-cache-server</artifactId>
-<<<<<<< HEAD
-        <version>26.1.0</version>
-=======
         <version>26.1.4</version>
->>>>>>> b281b5f0
     </parent>
 
     <packaging>pom</packaging>
