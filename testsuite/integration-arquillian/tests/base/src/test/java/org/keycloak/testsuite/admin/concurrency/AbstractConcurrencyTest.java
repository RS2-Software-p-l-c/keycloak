--- conflicted
+++ resolved
@@ -76,10 +76,6 @@
                     runnable.run(arrayIndex % numThreads, keycloaks.get(), keycloaks.get().realm(REALM_NAME));
                 } catch (Throwable ex) {
                     failures.add(ex);
-<<<<<<< HEAD
-                    log.error(ex.getMessage(), ex);
-=======
->>>>>>> 07044eee
                 }
                 return null;
             });
@@ -99,10 +95,7 @@
         if (! failures.isEmpty()) {
             RuntimeException ex = new RuntimeException("There were failures in threads. Failures count: " + failures.size());
             failures.forEach(ex::addSuppressed);
-<<<<<<< HEAD
-=======
             failures.forEach(e -> log.error(e.getMessage(), e));
->>>>>>> 07044eee
             throw ex;
         }
     }
