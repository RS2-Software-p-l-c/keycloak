--- conflicted
+++ resolved
@@ -17,30 +17,10 @@
 package org.keycloak.testsuite.migration;
 
 import java.util.HashSet;
-<<<<<<< HEAD
-import org.junit.Test;
-import org.keycloak.admin.client.resource.RealmResource;
-import org.keycloak.common.constants.KerberosConstants;
-import org.keycloak.component.PrioritizedComponentModel;
-import org.keycloak.keys.KeyProvider;
-import org.keycloak.models.LDAPConstants;
-import org.keycloak.representations.idm.ComponentRepresentation;
-import org.keycloak.representations.idm.RealmRepresentation;
-import org.keycloak.representations.idm.authorization.PolicyRepresentation;
-import org.keycloak.storage.UserStorageProvider;
-import org.keycloak.testsuite.AbstractKeycloakTest;
-import org.keycloak.testsuite.arquillian.migration.Migration;
-
-import java.util.List;
-import java.util.Set;
-import java.util.stream.Collectors;
-
-=======
 import java.util.List;
 import java.util.Set;
 import java.util.stream.Collectors;
 import javax.ws.rs.NotFoundException;
->>>>>>> a18a4477
 import org.junit.Before;
 import org.junit.Test;
 import org.keycloak.admin.client.resource.ClientResource;
@@ -64,13 +44,10 @@
 import org.keycloak.representations.idm.RealmRepresentation;
 import org.keycloak.representations.idm.RequiredActionProviderRepresentation;
 import org.keycloak.representations.idm.RoleRepresentation;
-<<<<<<< HEAD
-=======
 import org.keycloak.representations.idm.authorization.PolicyRepresentation;
 import org.keycloak.storage.UserStorageProvider;
 import org.keycloak.testsuite.AbstractKeycloakTest;
 import org.keycloak.testsuite.arquillian.migration.Migration;
->>>>>>> a18a4477
 
 import static org.keycloak.testsuite.Assert.assertEquals;
 import static org.keycloak.testsuite.Assert.assertFalse;
@@ -86,11 +63,7 @@
 
     public static final String MIGRATION = "Migration";
     public static final String MIGRATION2 = "Migration2";
-<<<<<<< HEAD
-    public static final String MIGRATION3 = "authorization";
-=======
-
->>>>>>> a18a4477
+
     private RealmResource migrationRealm;
     private RealmResource migrationRealm2;
     private RealmResource migrationRealm3;
@@ -105,12 +78,8 @@
     public void beforeMigrationTest() {
         migrationRealm = adminClient.realms().realm(MIGRATION);
         migrationRealm2 = adminClient.realms().realm(MIGRATION2);
-<<<<<<< HEAD
-        migrationRealm3 = adminClient.realms().realm(MIGRATION3);
-=======
         migrationRealm3 = adminClient.realms().realm("authorization");
         
->>>>>>> a18a4477
         masterRealm = adminClient.realms().realm(MASTER);
         
         //add migration realms to testRealmReps to make them removed after test
@@ -139,15 +108,8 @@
     
     @Test
     @Migration(versionFrom = "2.2.1.Final")
-<<<<<<< HEAD
-    public void migration2_2_1Test() {
-        testMigrationTo2_3_0();
-        testMigrationTo2_5_0();
-        testMigrationTo2_5_1();
-=======
     public void migrationInAuthorizationServicesTest() {
         testDroolsToRulesPolicyTypeMigration();
->>>>>>> a18a4477
     }
 
     private void testMigratedData() {
@@ -233,20 +195,6 @@
         assertEquals(1, components.size());
     }
 
-<<<<<<< HEAD
-    private void testMigrationTo2_5_0() {
-        //TODO org.keycloak.migration.migrators.MigrateTo2_5_0
-        
-        //https://github.com/keycloak/keycloak/pull/3630
-        testDuplicateEmailSupport(masterRealm, migrationRealm);
-    }
-
-    private void testMigrationTo2_5_1() {
-        testDroolsToRulesPolicyTypeMigration();
-    }
-
-=======
->>>>>>> a18a4477
     private void testLdapKerberosMigration_2_5_0() {
         log.info("testing ldap kerberos migration");
         RealmRepresentation realmRep = migrationRealm2.toRepresentation();
@@ -283,10 +231,7 @@
     }
 
     private void testDroolsToRulesPolicyTypeMigration() {
-<<<<<<< HEAD
-=======
         log.info("testing drools to rules in authorization services");
->>>>>>> a18a4477
         List<ClientRepresentation> client = migrationRealm3.clients().findByClientId("photoz-restful-api");
 
         assertEquals(1, client.size());
