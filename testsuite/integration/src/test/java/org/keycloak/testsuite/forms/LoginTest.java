--- conflicted
+++ resolved
@@ -1,4 +1,3 @@
-<<<<<<< HEAD
 /*
  * JBoss, Home of Professional Open Source.
  * Copyright 2012, Red Hat, Inc., and individual contributors
@@ -132,7 +131,10 @@
 
         Assert.assertEquals("Invalid username or password.", loginPage.getError());
 
-        events.expectLogin().user(userId).session((String) null).error("invalid_user_credentials").detail(Details.USERNAME, "login-test").assertEvent();
+        events.expectLogin().user(userId).session((String) null).error("invalid_user_credentials")
+                .detail(Details.USERNAME, "login-test")
+                .removeDetail(Details.CONSENT)
+                .assertEvent();
     }
 
     @Test
@@ -152,7 +154,10 @@
 
             Assert.assertEquals("Account is disabled, contact admin.", loginPage.getError());
 
-            events.expectLogin().user(userId).session((String) null).error("user_disabled").detail(Details.USERNAME, "login-test").assertEvent();
+            events.expectLogin().user(userId).session((String) null).error("invalid_user_credentials")
+                    .detail(Details.USERNAME, "login-test")
+                    .removeDetail(Details.CONSENT)
+                    .assertEvent();
         } finally {
             keycloakRule.configure(new KeycloakRule.KeycloakSetup() {
                 @Override
@@ -180,7 +185,10 @@
 
             Assert.assertEquals("Account is disabled, contact admin.", loginPage.getError());
 
-            events.expectLogin().user(userId).session((String) null).error("user_disabled").detail(Details.USERNAME, "login-test").assertEvent();
+            events.expectLogin().user(userId).session((String) null).error("user_disabled")
+                    .detail(Details.USERNAME, "login-test")
+                    .removeDetail(Details.CONSENT)
+                    .assertEvent();
         } finally {
             keycloakRule.configure(new KeycloakRule.KeycloakSetup() {
                 @Override
@@ -200,7 +208,10 @@
 
         Assert.assertEquals("Invalid username or password.", loginPage.getError());
 
-        events.expectLogin().user((String) null).session((String) null).error("user_not_found").detail(Details.USERNAME, "invalid").assertEvent();
+        events.expectLogin().user((String) null).session((String) null).error("user_not_found")
+                .detail(Details.USERNAME, "invalid")
+                .removeDetail(Details.CONSENT)
+                .assertEvent();
     }
 
     @Test
@@ -418,458 +429,6 @@
         Assert.assertEquals(RequestType.AUTH_RESPONSE, appPage.getRequestType());
         Assert.assertEquals("access_denied", oauth.getCurrentQuery().get(OAuth2Constants.ERROR));
 
-        events.expectLogin().error("rejected_by_user").user((String) null).session((String) null).removeDetail(Details.USERNAME).assertEvent();
-    }
-
-    // KEYCLOAK-1037
-    @Test
-    public void loginExpiredCode() {
-        try {
-            loginPage.open();
-            Time.setOffset(5000);
-            loginPage.login("login@test.com", "password");
-
-            //loginPage.assertCurrent();
-            errorPage.assertCurrent();
-
-            //Assert.assertEquals("Login timeout. Please login again.", loginPage.getError());
-
-            events.expectLogin().user((String) null).session((String) null).error("expired_code").clearDetails().detail(Details.CODE_ID, AssertEvents.isCodeId()).assertEvent();
-
-        } finally {
-            Time.setOffset(0);
-        }
-    }
-
-}
-=======
-/*
- * JBoss, Home of Professional Open Source.
- * Copyright 2012, Red Hat, Inc., and individual contributors
- * as indicated by the @author tags. See the copyright.txt file in the
- * distribution for a full listing of individual contributors.
- *
- * This is free software; you can redistribute it and/or modify it
- * under the terms of the GNU Lesser General Public License as
- * published by the Free Software Foundation; either version 2.1 of
- * the License, or (at your option) any later version.
- *
- * This software is distributed in the hope that it will be useful,
- * but WITHOUT ANY WARRANTY; without even the implied warranty of
- * MERCHANTABILITY or FITNESS FOR A PARTICULAR PURPOSE. See the GNU
- * Lesser General Public License for more details.
- *
- * You should have received a copy of the GNU Lesser General Public
- * License along with this software; if not, write to the Free
- * Software Foundation, Inc., 51 Franklin St, Fifth Floor, Boston, MA
- * 02110-1301 USA, or see the FSF site: http://www.fsf.org.
- */
-package org.keycloak.testsuite.forms;
-
-import org.junit.Assert;
-import org.junit.ClassRule;
-import org.junit.Rule;
-import org.junit.Test;
-import org.keycloak.OAuth2Constants;
-import org.keycloak.events.Details;
-import org.keycloak.events.Event;
-import org.keycloak.events.EventType;
-import org.keycloak.models.BrowserSecurityHeaders;
-import org.keycloak.models.PasswordPolicy;
-import org.keycloak.models.RealmModel;
-import org.keycloak.models.UserCredentialModel;
-import org.keycloak.models.UserModel;
-import org.keycloak.representations.idm.CredentialRepresentation;
-import org.keycloak.services.managers.RealmManager;
-import org.keycloak.testsuite.AssertEvents;
-import org.keycloak.testsuite.OAuthClient;
-import org.keycloak.testsuite.pages.AppPage;
-import org.keycloak.testsuite.pages.AppPage.RequestType;
-import org.keycloak.testsuite.pages.LoginPage;
-import org.keycloak.testsuite.pages.LoginPasswordUpdatePage;
-import org.keycloak.testsuite.rule.KeycloakRule;
-import org.keycloak.testsuite.rule.WebResource;
-import org.keycloak.testsuite.rule.WebRule;
-import org.keycloak.util.Time;
-import org.openqa.selenium.WebDriver;
-
-import javax.ws.rs.client.Client;
-import javax.ws.rs.client.ClientBuilder;
-import javax.ws.rs.core.Response;
-
-import java.util.Map;
-
-import static org.junit.Assert.assertEquals;
-import static org.junit.Assert.assertFalse;
-import static org.junit.Assert.assertTrue;
-
-/**
- * @author <a href="mailto:sthorger@redhat.com">Stian Thorgersen</a>
- */
-public class LoginTest {
-
-    @ClassRule
-    public static KeycloakRule keycloakRule = new KeycloakRule(new KeycloakRule.KeycloakSetup() {
-        @Override
-        public void config(RealmManager manager, RealmModel adminstrationRealm, RealmModel appRealm) {
-            UserModel user = manager.getSession().users().addUser(appRealm, "login-test");
-            user.setEmail("login@test.com");
-            user.setEnabled(true);
-
-            userId = user.getId();
-
-            UserCredentialModel creds = new UserCredentialModel();
-            creds.setType(CredentialRepresentation.PASSWORD);
-            creds.setValue("password");
-
-            user.updateCredential(creds);
-        }
-    });
-
-    @Rule
-    public AssertEvents events = new AssertEvents(keycloakRule);
-
-    @Rule
-    public WebRule webRule = new WebRule(this);
-
-    @WebResource
-    protected OAuthClient oauth;
-
-    @WebResource
-    protected WebDriver driver;
-
-    @WebResource
-    protected AppPage appPage;
-
-    @WebResource
-    protected LoginPage loginPage;
-    
-    @WebResource
-    protected LoginPasswordUpdatePage updatePasswordPage;
-
-    private static String userId;
-
-    @Test
-    public void testBrowserSecurityHeaders() {
-        Client client = ClientBuilder.newClient();
-        Response response = client.target(oauth.getLoginFormUrl()).request().get();
-        Assert.assertEquals(200, response.getStatus());
-        for (Map.Entry<String, String> entry : BrowserSecurityHeaders.defaultHeaders.entrySet()) {
-            String headerName = BrowserSecurityHeaders.headerAttributeMap.get(entry.getKey());
-            String headerValue = response.getHeaderString(headerName);
-            Assert.assertNotNull(headerValue);
-            Assert.assertEquals(headerValue, entry.getValue());
-        }
-        response.close();
-    }
-
-    @Test
-    public void loginInvalidPassword() {
-        loginPage.open();
-        loginPage.login("login-test", "invalid");
-
-        loginPage.assertCurrent();
-
-        Assert.assertEquals("Invalid username or password.", loginPage.getError());
-
-        events.expectLogin().user(userId).session((String) null).error("invalid_user_credentials")
-                .detail(Details.USERNAME, "login-test")
-                .removeDetail(Details.CONSENT)
-                .assertEvent();
-    }
-
-    @Test
-    public void loginInvalidPasswordDisabledUser() {
-        keycloakRule.configure(new KeycloakRule.KeycloakSetup() {
-            @Override
-            public void config(RealmManager manager, RealmModel adminstrationRealm, RealmModel appRealm) {
-                session.users().getUserByUsername("login-test", appRealm).setEnabled(false);
-            }
-        });
-
-        try {
-            loginPage.open();
-            loginPage.login("login-test", "invalid");
-
-            loginPage.assertCurrent();
-
-            Assert.assertEquals("Invalid username or password.", loginPage.getError());
-
-            events.expectLogin().user(userId).session((String) null).error("invalid_user_credentials")
-                    .detail(Details.USERNAME, "login-test")
-                    .removeDetail(Details.CONSENT)
-                    .assertEvent();
-        } finally {
-            keycloakRule.configure(new KeycloakRule.KeycloakSetup() {
-                @Override
-                public void config(RealmManager manager, RealmModel adminstrationRealm, RealmModel appRealm) {
-                    session.users().getUserByUsername("login-test", appRealm).setEnabled(true);
-                }
-            });
-        }
-    }
-
-    @Test
-    public void loginDisabledUser() {
-        keycloakRule.configure(new KeycloakRule.KeycloakSetup() {
-            @Override
-            public void config(RealmManager manager, RealmModel adminstrationRealm, RealmModel appRealm) {
-                session.users().getUserByUsername("login-test", appRealm).setEnabled(false);
-            }
-        });
-
-        try {
-            loginPage.open();
-            loginPage.login("login-test", "password");
-
-            loginPage.assertCurrent();
-
-            Assert.assertEquals("Account is disabled, contact admin.", loginPage.getError());
-
-            events.expectLogin().user(userId).session((String) null).error("user_disabled")
-                    .detail(Details.USERNAME, "login-test")
-                    .removeDetail(Details.CONSENT)
-                    .assertEvent();
-        } finally {
-            keycloakRule.configure(new KeycloakRule.KeycloakSetup() {
-                @Override
-                public void config(RealmManager manager, RealmModel adminstrationRealm, RealmModel appRealm) {
-                    session.users().getUserByUsername("login-test", appRealm).setEnabled(true);
-                }
-            });
-        }
-    }
-
-    @Test
-    public void loginInvalidUsername() {
-        loginPage.open();
-        loginPage.login("invalid", "password");
-
-        loginPage.assertCurrent();
-
-        Assert.assertEquals("Invalid username or password.", loginPage.getError());
-
-        events.expectLogin().user((String) null).session((String) null).error("user_not_found")
-                .detail(Details.USERNAME, "invalid")
-                .removeDetail(Details.CONSENT)
-                .assertEvent();
-    }
-
-    @Test
-    public void loginSuccess() {
-        loginPage.open();
-        loginPage.login("login-test", "password");
-        
-        Assert.assertEquals(RequestType.AUTH_RESPONSE, appPage.getRequestType());
-        Assert.assertNotNull(oauth.getCurrentQuery().get(OAuth2Constants.CODE));
-
-        events.expectLogin().user(userId).detail(Details.USERNAME, "login-test").assertEvent();
-    }
-
-    @Test
-    public void loginPromptNone() {
-        driver.navigate().to(oauth.getLoginFormUrl().toString() + "&prompt=none");
-
-        assertFalse(loginPage.isCurrent());
-        assertTrue(appPage.isCurrent());
-
-        loginPage.open();
-        loginPage.login("login-test", "password");
-        Assert.assertEquals(RequestType.AUTH_RESPONSE, appPage.getRequestType());
-
-        events.expectLogin().user(userId).detail(Details.USERNAME, "login-test").assertEvent();
-
-        driver.navigate().to(oauth.getLoginFormUrl().toString() + "&prompt=none");
-        Assert.assertEquals(RequestType.AUTH_RESPONSE, appPage.getRequestType());
-
-        events.expectLogin().user(userId).removeDetail(Details.USERNAME).detail(Details.AUTH_METHOD, "sso").assertEvent();
-    }
-    
-    @Test
-    public void loginWithForcePasswordChangePolicy() {
-        keycloakRule.update(new KeycloakRule.KeycloakSetup() {
-            @Override
-            public void config(RealmManager manager, RealmModel adminstrationRealm, RealmModel appRealm) {
-                appRealm.setPasswordPolicy(new PasswordPolicy("forceExpiredPasswordChange(1)"));
-            }
-        });
-        
-        try {
-            // Setting offset to more than one day to force password update
-            // elapsedTime > timeToExpire
-            Time.setOffset(86405);
-            
-            loginPage.open();
-
-            loginPage.login("login-test", "password");
-            
-            updatePasswordPage.assertCurrent();
-            
-            updatePasswordPage.changePassword("updatedPassword", "updatedPassword");
-
-            events.expectRequiredAction(EventType.UPDATE_PASSWORD).user(userId).detail(Details.USERNAME, "login-test").assertEvent();
-            
-            assertEquals(RequestType.AUTH_RESPONSE, appPage.getRequestType());
-
-            events.expectLogin().user(userId).detail(Details.USERNAME, "login-test").assertEvent();
-            
-        } finally {
-            keycloakRule.update(new KeycloakRule.KeycloakSetup() {
-                @Override
-                public void config(RealmManager manager, RealmModel adminstrationRealm, RealmModel appRealm) {
-                    appRealm.setPasswordPolicy(new PasswordPolicy(null));
-                    
-                    UserModel user = manager.getSession().users().getUserByUsername("login-test", appRealm);
-                    UserCredentialModel cred = new UserCredentialModel();
-                    cred.setType(CredentialRepresentation.PASSWORD);
-                    cred.setValue("password");
-                    user.updateCredential(cred);
-                }
-            });
-            Time.setOffset(0);
-        }
-    }
-    
-    @Test
-    public void loginWithoutForcePasswordChangePolicy() {
-        keycloakRule.update(new KeycloakRule.KeycloakSetup() {
-            @Override
-            public void config(RealmManager manager, RealmModel adminstrationRealm, RealmModel appRealm) {
-                appRealm.setPasswordPolicy(new PasswordPolicy("forceExpiredPasswordChange(1)"));
-            }
-        });
-        
-        try {
-            // Setting offset to less than one day to avoid forced password update
-            // elapsedTime < timeToExpire
-            Time.setOffset(86205);
-            
-            loginPage.open();
-
-            loginPage.login("login-test", "password");
-            
-            Assert.assertEquals(RequestType.AUTH_RESPONSE, appPage.getRequestType());
-            Assert.assertNotNull(oauth.getCurrentQuery().get(OAuth2Constants.CODE));
-
-            events.expectLogin().user(userId).detail(Details.USERNAME, "login-test").assertEvent();
-            
-        } finally {
-            keycloakRule.update(new KeycloakRule.KeycloakSetup() {
-                @Override
-                public void config(RealmManager manager, RealmModel adminstrationRealm, RealmModel appRealm) {
-                    appRealm.setPasswordPolicy(new PasswordPolicy(null));
-                }
-            });
-            Time.setOffset(0);
-        }
-    }
-    
-    @Test
-    public void loginNoTimeoutWithLongWait() {
-        try {
-            loginPage.open();
-
-            Time.setOffset(1700);
-
-            loginPage.login("login-test", "password");
-
-            events.expectLogin().user(userId).detail(Details.USERNAME, "login-test").assertEvent().getSessionId();
-        } finally {
-            Time.setOffset(0);
-        }
-    }
-
-    @Test
-    public void loginTimeout() {
-        try {
-            loginPage.open();
-
-            Time.setOffset(1850);
-
-            loginPage.login("login-test", "password");
-
-            events.expectLogin().clearDetails().detail(Details.CODE_ID, AssertEvents.isCodeId()).user((String) null).session((String) null).error("expired_code").assertEvent().getSessionId();
-        } finally {
-            Time.setOffset(0);
-        }
-    }
-
-    @Test
-    public void loginLoginHint() {
-        String loginFormUrl = oauth.getLoginFormUrl() + "&login_hint=login-test";
-        driver.navigate().to(loginFormUrl);
-
-        Assert.assertEquals("login-test", loginPage.getUsername());
-        loginPage.login("password");
-
-        Assert.assertEquals(RequestType.AUTH_RESPONSE, appPage.getRequestType());
-        Assert.assertNotNull(oauth.getCurrentQuery().get(OAuth2Constants.CODE));
-
-        events.expectLogin().user(userId).detail(Details.USERNAME, "login-test").assertEvent();
-    }
-
-    @Test
-    public void loginWithEmailSuccess() {
-        loginPage.open();
-        loginPage.login("login@test.com", "password");
-
-        Assert.assertEquals(RequestType.AUTH_RESPONSE, appPage.getRequestType());
-        Assert.assertNotNull(oauth.getCurrentQuery().get(OAuth2Constants.CODE));
-
-        events.expectLogin().user(userId).detail(Details.USERNAME, "login@test.com").assertEvent();
-    }
-
-    @Test
-    public void loginWithRememberMe() {
-        keycloakRule.update(new KeycloakRule.KeycloakSetup() {
-            @Override
-            public void config(RealmManager manager, RealmModel adminstrationRealm, RealmModel appRealm) {
-                appRealm.setRememberMe(true);
-            }
-        });
-
-        try {
-            loginPage.open();
-            assertFalse(loginPage.isRememberMeChecked());
-            loginPage.setRememberMe(true);
-            assertTrue(loginPage.isRememberMeChecked());
-            loginPage.login("login-test", "password");
-
-            Assert.assertEquals(RequestType.AUTH_RESPONSE, appPage.getRequestType());
-            Assert.assertNotNull(oauth.getCurrentQuery().get(OAuth2Constants.CODE));
-            Event loginEvent = events.expectLogin().user(userId)
-                    .detail(Details.USERNAME, "login-test")
-                    .detail(Details.REMEMBER_ME, "true")
-                    .assertEvent();
-            String sessionId = loginEvent.getSessionId();
-
-            // Expire session
-            keycloakRule.removeUserSession(sessionId);
-
-            // Assert rememberMe checked and username/email prefilled
-            loginPage.open();
-            assertTrue(loginPage.isRememberMeChecked());
-            Assert.assertEquals("login-test", loginPage.getUsername());
-
-            loginPage.setRememberMe(false);
-        } finally {
-            keycloakRule.update(new KeycloakRule.KeycloakSetup() {
-                @Override
-                public void config(RealmManager manager, RealmModel adminstrationRealm, RealmModel appRealm) {
-                    appRealm.setRememberMe(false);
-                }
-            });
-        }
-    }
-
-    @Test
-    public void loginCancel() {
-        loginPage.open();
-        loginPage.cancel();
-
-        Assert.assertEquals(RequestType.AUTH_RESPONSE, appPage.getRequestType());
-        Assert.assertEquals("access_denied", oauth.getCurrentQuery().get(OAuth2Constants.ERROR));
-
         events.expectLogin().error("rejected_by_user").user((String) null).session((String) null)
                 .removeDetail(Details.USERNAME)
                 .removeDetail(Details.CONSENT)
@@ -884,8 +443,10 @@
             Time.setOffset(5000);
             loginPage.login("login@test.com", "password");
 
-            loginPage.assertCurrent();
-            Assert.assertEquals("Login timeout. Please login again.", loginPage.getError());
+            //loginPage.assertCurrent();
+            errorPage.assertCurrent();
+
+            //Assert.assertEquals("Login timeout. Please login again.", loginPage.getError());
 
             events.expectLogin().user((String) null).session((String) null).error("expired_code").clearDetails()
                     .detail(Details.CODE_ID, AssertEvents.isCodeId())
@@ -897,5 +458,4 @@
         }
     }
 
-}
->>>>>>> 2ad7e870
+}